/* Copyright (C) 2018-2020 Andrew D. Smith
 *
 * Authors: Andrew D. Smith
 *
 * This file is part of ABISMAL.
 *
 * ABISMAL is free software: you can redistribute it and/or modify it
 * under the terms of the GNU General Public License as published by
 * the Free Software Foundation, either version 3 of the License, or
 * (at your option) any later version.
 *
 * ABISMAL is distributed in the hope that it will be useful, but
 * WITHOUT ANY WARRANTY; without even the implied warranty of
 * MERCHANTABILITY or FITNESS FOR A PARTICULAR PURPOSE.  See the GNU
 * General Public License for more details.
 */

#include <cstdint>
#include <iostream>
#include <fstream>
#include <string>
#include <vector>
#include <stdexcept>

#include "smithlab_os.hpp"
#include "smithlab_utils.hpp"
#include "OptionParser.hpp"
#include "zlib_wrapper.hpp"
#include "AbismalIndex.hpp"
#include "AbismalAlign.hpp"
#include "GenomicRegion.hpp"
#include "dna_four_bit.hpp"
//#include "sam_rec.hpp"
#include "bisulfite_utils.hpp"

#include <omp.h>

using std::vector;
using std::runtime_error;
using std::string;
using std::cerr;
using std::endl;
using std::cout;
using std::transform;
using std::numeric_limits;
using std::ostream;
using std::ofstream;
using std::count;
using std::max;
using std::min;

// Aliases for different types used throughout abismal
typedef uint16_t flags_t; // every bit is a flag
typedef int16_t score_t; // alignment score
typedef bool cmp_t; // match/mismatch type
typedef vector<uint8_t> Read; //4-bit encoding of reads
typedef genome_four_bit_itr genome_iterator; // iterates over 4 bits per byte

enum genome_pos_parity { pos_even = false, pos_odd = true };
enum conversion_type { t_rich = false, a_rich = true };

// functions to simultaneously get/set rc and a/t-richness flags
constexpr flags_t
get_strand_code(const char strand, const conversion_type conv) {
  return (((strand == '-')  ? samflags::read_rc : 0) |
          ((conv == t_rich) ? bsflags::read_is_t_rich: 0));
}

constexpr flags_t
flip_strand_code(const flags_t sc) {
  return (sc ^ samflags::read_rc) ^ bsflags::read_is_t_rich;
}

constexpr conversion_type
flip_conv(const conversion_type conv) {
    return conv == t_rich ? a_rich : t_rich;
}

struct ReadLoader {
  ReadLoader(const string &fn,
             const size_t bs = numeric_limits<size_t>::max()) :
    filename(fn), batch_size(bs) {
    in = new igzfstream(fn);
    if (!in || !(*in))
      throw runtime_error("bad reads file: " + filename);
  }
  ~ReadLoader() {delete in;}
  bool good() const {return bool(*in);}
  size_t get_current_byte() const {return gztell(in->fileobj);}

  void load_reads(vector<string> &names,
                  vector<string> &reads,
                  vector<string> &quals) {
    static const size_t reserve_size = 250;

    reads.clear();
    names.clear();
    quals.clear();

    size_t line_count = 0;
    const size_t num_lines_to_read = 4*batch_size;
    string line;
    line.reserve(reserve_size);
    while (line_count < num_lines_to_read && bool(getline(*in, line))) {
      if (line_count % 4 == 0)
        names.push_back(line.substr(1, line.find_first_of(" \t")));
      else if (line_count % 4 == 1) {
        if (count_if(begin(line), end(line),
                     [](const char c) {return c != 'N';}) < min_length)
          line.clear();
        std::replace(begin(line), end(line), 'N', 'Z');
        reads.push_back(line);
      }
      else if (line_count % 4 == 3) {
        quals.push_back(line);
      }
      ++line_count;
    }
    in->peek(); // needed in case batch_size exactly divides the
                // number of reads in the file
  }

  string filename;
  size_t batch_size;
  igzfstream *in;

  static uint32_t min_length;
};
uint32_t ReadLoader::min_length = 32;

static void
update_max_read_length(size_t &max_length, const vector<string> &reads) {
  for (auto it (begin(reads)); it != end(reads); ++it)
    max_length = std::max(max_length, it->size());
}


struct se_element {
  uint32_t pos;
  score_t diffs;
  score_t aln_score;
  flags_t flags;

  se_element() : pos(0),
                 diffs(invalid_hit_diffs),
                 aln_score(0),
                 flags(0) {}

  se_element(const uint32_t p, const score_t d, const score_t scr,
             const flags_t f) :
    pos(p), diffs(d), aln_score(scr), flags(f) { }

  bool operator==(const se_element &rhs) const {
    return diffs == rhs.diffs && pos == rhs.pos;
  }

  // this is used to keep PE candidates sorted in the max heap
  bool operator<(const se_element &rhs) const {
    return diffs < rhs.diffs;
  }

  bool is_better_hit_than (const se_element &rhs) const {
    return diffs < rhs.diffs;
  }

  bool is_better_aln_than (const se_element &rhs) const {
    return aln_score > rhs.aln_score;
  }

<<<<<<< HEAD
  bool rc() const {return samflags::check(flags, samflags::read_rc);}
  bool elem_is_a_rich() const {
    return !samflags::check(flags, bsflags::read_is_t_rich);
=======
  template<const sam_record_type type>
  uint16_t sam_flags() const {
    return
      (elem_is_a_rich()) *       bsflags::a_rich |
      (type != single) *        (samflags::read_paired |
                                 samflags::read_pair_mapped) |
      (rc()) *                   samflags::read_rc |
      (!rc()) *                  samflags::mate_rc |
      (type == pe_first_mate) *  samflags::template_first |
      (type == pe_second_mate) * samflags::template_second;

>>>>>>> c590c967
  }
  bool valid_hit() const {return diffs < invalid_hit_diffs;}
  char strand() const {return rc() ? '-' : '+';}
  void flip_strand() {flags = flip_strand_code(flags);}
  void reset() { diffs = invalid_hit_diffs; aln_score = 0; }

  bool is_equal_to (const se_element &rhs) const {
    return (diffs == rhs.diffs) && (pos != rhs.pos);
  }
  static score_t invalid_hit_diffs;
  static uint16_t min_aligned_length;
};

score_t se_element::invalid_hit_diffs = 40;
uint16_t se_element::min_aligned_length = ReadLoader::min_length;

struct se_result {
  se_element best, second_best;
  se_result() : best(se_element()), second_best(se_element()) {}

  se_result(const uint32_t p, const score_t d, const flags_t s,
            const score_t scr) :
    best(se_element(p, d, scr, s)), second_best(se_element()) {}

  bool operator==(const se_result &rhs) const {
    return best == rhs.best;
  }

  bool operator<(const se_result &rhs) const {
    return best < rhs.best;
  }

  void update_by_mismatch(const uint32_t p, const score_t d, const flags_t s) {
    // avoid having two copies of the best hit
    if (p == best.pos && s == best.flags) return;
    const se_element cand(p, d, 0, s); // 0 = no alignment performed
    if (cand.is_better_hit_than(second_best)) second_best = cand;
    if (second_best.is_better_hit_than(best)) std::swap(best, second_best);
  }

  bool sort_by_score() {
    if (second_best.is_better_aln_than(best)) {
      std::swap(best, second_best);
      return true;
    }
    return false;
  }

  uint8_t mapq() const {
    if (!second_best.valid_hit()) return unknown_mapq_score;
    return max_mapq_score*(best.aln_score - second_best.aln_score) /
      best.aln_score;
  }

  bool ambig() const {
    return (max_mapq_score*(best.aln_score - second_best.aln_score) <
            best.aln_score*min_mapq_score);
  }

  bool ambig_diffs() const {
    return best.diffs == second_best.diffs;
  }

  bool sure_ambig(uint32_t seed_number = 0) const {
    return ambig_diffs() &&
      (best.diffs == 0 || (best.diffs == 1 && seed_number > 0));
  }

  bool should_report(const bool allow_ambig) const {
    return (allow_ambig || !ambig())  // unique mapping
      &&  best.valid_hit(); // concordant pair
  }

  void reset() {best.reset(); second_best.reset();}
  uint32_t get_cutoff() const {return second_best.diffs;}
  flags_t flags() const {return best.flags;}

  static uint8_t max_mapq_score;
  static uint8_t unknown_mapq_score;
  static uint8_t min_mapq_score;
};

uint8_t se_result::min_mapq_score = 1;
uint8_t se_result::max_mapq_score = 250;
uint8_t se_result::unknown_mapq_score = 255;

inline bool
chrom_and_posn(const ChromLookup &cl, const string &cig, const uint32_t p,
               uint32_t &r_p, uint32_t &r_e, uint32_t &r_chr) {
  const uint32_t ref_ops = cigar_rseq_ops(cig);
  if (!cl.get_chrom_idx_and_offset(p, ref_ops, r_chr, r_p)) return false;
  r_e = r_p + ref_ops;
  return true;
}

static void
format_se(se_result res, const ChromLookup &cl,
          string &read, const string &read_name,
          const string &qual,
          const string &cigar,
          const bool allow_ambig,
          ofstream &out) {
  uint32_t r_s= 0, r_e = 0, chrom_idx = 0;

  se_element s = res.best;
  if (res.should_report(allow_ambig) &&
      chrom_and_posn(cl, cigar, s.pos, r_s, r_e, chrom_idx)) {

    /*
    // to-mr applies cigar directly
    if (s.rc()) revcomp_inplace(read);

    // SAM
    out << read_name << '\t'                         // qname
        << s.sam_flags<single>() << '\t'             // flag
        << cl.names[chrom_idx] << '\t'               // rname
        << r_s + 1 << '\t'                           // pos (1-based!)
        << static_cast<unsigned>(res.mapq()) << '\t' // mapq
        << cigar << "\t*\t0\t0\t"                    // rnext, pnext, tlen
        << read << '\t'                              // seq
        << qual << '\t'                              // qual
        << "NM:i:" << s.diffs << '\n';               // edit distance to ref
        */

    out << sam_rec(read_name, sam_record_type::single, s.rc(),
                   cl.names[chrom_idx], r_s, res.mapq(), cigar, read, qual,
                   s.elem_is_a_rich())
        << "\tNM:i:" << s.diffs << '\n';
  }
}

struct pe_element {
  se_element r1;
  se_element r2;

  pe_element() : r1(se_element()), r2(se_element()) {}
  pe_element(const se_element &s1, const se_element &s2) : r1(s1), r2(s2) {}

  bool rc() const { return r1.rc(); }
  bool elem_is_a_rich() const {return r1.elem_is_a_rich();}
  char strand() const {return r1.strand();}
  score_t diffs() const { return r1.diffs + r2.diffs; }
  score_t score() const { return r1.aln_score + r2.aln_score; }
  flags_t flags() const { return r1.flags; }

  bool valid_hit() const {
    return r1.diffs < se_element::invalid_hit_diffs &&
                      r2.diffs < se_element::invalid_hit_diffs;
  }

  bool is_equal_to(const pe_element &rhs) const {
    return diffs() == rhs.diffs() && !(r1.pos == rhs.r1.pos &&
                                       r2.pos == rhs.r2.pos);
  }

  bool is_better_hit_than(const pe_element &rhs) const {
    return diffs() < rhs.diffs();
  }

  bool is_better_aln_than(const pe_element &rhs) const {
    return (score() > rhs.score());
  }

  void reset() {r1.reset(); r2.reset();}
  static uint32_t min_dist;
  static uint32_t max_dist;
};

uint32_t pe_element::min_dist = 32;
uint32_t pe_element::max_dist = 3000;

struct pe_result { // assert(sizeof(pe_result) == 16);
  pe_element best, second_best;
  pe_result() {}
  pe_result(const pe_element &a, const pe_element &b)
    : best(a), second_best(b) {}

  void reset() {
    best.reset();
    second_best.reset();
  }

  flags_t flags() const { return best.flags(); }
  bool update_by_score(const pe_element &p) {
    if (p.is_better_aln_than(second_best)) second_best = p;
    if (second_best.is_better_aln_than(best)) {
      std::swap(best, second_best);
      return true; //best has been updated
    }
    return false;
  }

  bool ambig() const {
    return (se_result::max_mapq_score*(best.score() - second_best.score()) <
            best.score()*se_result::min_mapq_score);
  }

  uint8_t mapq() const {
    if (!second_best.valid_hit()) return se_result::unknown_mapq_score;
    return se_result::max_mapq_score*(best.score() - second_best.score()) /
      best.score();
  }

  bool should_report(const bool allow_ambig) const {
    return (allow_ambig || !ambig())  // unique mapping
      &&  best.valid_hit(); // concordant pair
  }
};

bool
format_pe(const pe_result &res, const ChromLookup &cl,
          string &read1, string &read2,
          const string &name1, const string &name2,
          const string &qual1, const string &qual2,
          const string &cig1, const string &cig2,
          const bool allow_ambig,
          ofstream &out) {
  uint32_t r_s1 = 0, r_e1 = 0, chr1 = 0;
  uint32_t r_s2 = 0, r_e2 = 0, chr2 = 0;
  const pe_element p = res.best;

  // PE chromosomes differ or couldn't be found, treat read as unmapped
  if (!chrom_and_posn(cl, cig1, p.r1.pos, r_s1, r_e1, chr1) ||
      !chrom_and_posn(cl, cig2, p.r2.pos, r_s2, r_e2, chr2) ||
      chr1 != chr2)
    return false;
  const bool rc = p.rc();
  const bool a_rich = p.elem_is_a_rich();
  const uint8_t mapq = res.mapq();
  out << sam_rec(name1, sam_record_type::pe_first_mate, rc, cl.names[chr1],
                 r_s1, mapq, cig1, read1, qual1, r_s2, r_e2, a_rich)
      << "\tNM:i:" << p.r1.diffs << '\n';

  // second mate is reverse strand and richness of 1st mate
  out << sam_rec(name2, sam_record_type::pe_second_mate, !rc, cl.names[chr2],
                 r_s2, mapq, cig2, read2, qual2, r_s1, r_e2, !a_rich)
      << "\tNM:i:" << p.r2.diffs << '\n';

  /*
  // used in both r1 and r2, so calculated once
  const bool rc = p.rc();
  const uint8_t mapq = res.mapq();
  const int tlen = rc ? (r_s1 - r_e2) : (r_e2 - r_s1);

  // adjust read to reference
  if (rc) revcomp_inplace(read1);
  else    revcomp_inplace(read2);

  // SAM r1
  out << name1 << '\t'                           // qname
      << p.r1.sam_flags<pe_first_mate>() << '\t' // flag
      << cl.names[chr1] << '\t'                  // rname
      << r_s1 + 1 << '\t'                        // pos (1-based!)
      << static_cast<unsigned>(mapq) << '\t'     // mapq
      << cig1 << "\t=\t"                         // cigar, rnext
      << r_s2 + 1 << '\t'                        // pnext
      << tlen << '\t'                            // tlen
      << read1 << '\t'                           // seq
      << qual1 << '\t'                           // qual
      << "NM:i:" << p.r1.diffs << '\n';          // edit distance to ref

  // SAM r2
  out << name2 << '\t'                             // qname
      << p.r2.sam_flags<pe_second_mate>() << '\t'  // flag
      << cl.names[chr2] << '\t'                    // rname
      << r_s2 + 1 << '\t'                          // pos (1-based!)
      << static_cast<unsigned>(mapq) << '\t'       // mapq
      << cig2 << "\t=\t"                           // cigar, rnext
      << r_s1 + 1 << '\t'                          // pnext
      << -tlen <<  '\t'                            // tlen
      << read2 << '\t'                             // seq
      << qual2 << '\t'                             // qual
      << "NM:i:" << p.r2.diffs << '\n';            // edit distance to ref
      */

  return true;
}

struct pe_candidates {
  pe_candidates() : v(vector<se_element>(max_size)), sz(1) {}
  bool full() const {return sz == max_size;}
  void reset() {v.front().reset(); sz = 1;}
  score_t get_cutoff() const {return v.front().diffs;}
  void update_by_mismatch(const uint32_t p, const score_t d, const flags_t s) {
    if (full()) {
      if (d < v.front().diffs) {
        std::pop_heap(begin(v), end(v));
        v.back() = se_element(p, d, 0, s);
        std::push_heap(begin(v), end(v));
      }
    }
    else if (d < se_element::invalid_hit_diffs) {
      v[sz++] = se_element(p, d, 0, s);
      std::push_heap(begin(v), begin(v) + sz);
    }
  }
  bool sure_ambig(uint32_t seed_number = 0) const {
    return full() && (v[0].diffs == 0 || (v[0].diffs == 1 && seed_number != 0));
  }

  void prepare_for_mating() {
    sort(begin(v), begin(v) + sz, // no sort_heap here as heapify used "diffs"
         [](const se_element &a, const se_element &b){return a.pos < b.pos;});
    sz = unique(begin(v), begin(v) + sz) - begin(v);
  }

  vector<se_element> v;
  uint32_t sz;
  static uint32_t max_size;
};
uint32_t pe_candidates::max_size = 20;

inline double pct(const double a, const double b) {return 100.0*a/b;}
struct se_map_stats {
  se_map_stats() :
    tot_rds(0), uniq_rds(0), ambig_rds(0), unmapped_rds(0), skipped_rds(0) {}
  uint32_t tot_rds;
  uint32_t uniq_rds;
  uint32_t ambig_rds;
  uint32_t unmapped_rds;
  uint32_t skipped_rds;

  void update(const string &read, const se_result &res) {
    ++tot_rds;
    if (res.best.valid_hit()) {
      if (!res.ambig()) ++uniq_rds;
      else ++ambig_rds;
    }
    else ++unmapped_rds;
    skipped_rds += (read.length() == 0);
  }

  string tostring(const size_t n_tabs = 0) const {
    static const string tab = "    ";
    string t;
    for (size_t i = 0; i < n_tabs; ++i) t += tab;
    std::ostringstream oss;

    oss << t     << "total_reads: " << tot_rds << endl
        << t     << "mapped: " << endl
        << t+tab << "percent_mapped: "
        << pct(uniq_rds+ambig_rds, tot_rds == 0 ? 1 : tot_rds) << endl
        << t+tab << "unique: " << uniq_rds << endl
        << t+tab << "percent_unique: "
        << pct(uniq_rds, tot_rds == 0 ? 1 : tot_rds) << endl
        << t+tab << "ambiguous: " << ambig_rds << endl
        << t     << "unmapped: " << unmapped_rds << endl
        << t     << "skipped: " << skipped_rds << endl;
    return oss.str();
  }
};

struct pe_map_stats {
  pe_map_stats(const uint32_t min_d, const uint32_t max_d) :
    tot_pairs(0), uniq_pairs(0), ambig_pairs(0), unmapped_pairs(0),
    min_dist(min_d) {}
  uint32_t tot_pairs;
  uint32_t uniq_pairs;
  uint32_t ambig_pairs;
  uint32_t unmapped_pairs;
  uint32_t min_dist;
  se_map_stats end1_stats;
  se_map_stats end2_stats;

  void update_pair(const pe_result &res) {
    ++tot_pairs;
    if (res.best.valid_hit()) {
      const bool ambig = res.ambig();
      ambig_pairs += ambig;
      uniq_pairs += !ambig;
    }
    else ++unmapped_pairs;
  }

  string tostring() const {
    std::ostringstream oss;
    static const string t = "    ";
    oss << "pairs:" << endl
        << t   << "total_read_pairs: " << tot_pairs << endl
        << t   << "mapped:" << endl
        << t+t << "percent_mapped: "
        << pct(uniq_pairs + ambig_pairs, tot_pairs) << endl
        << t+t << "unique: " << uniq_pairs << endl
        << t+t << "percent_unique: " << pct(uniq_pairs, tot_pairs) << endl
        << t+t << "ambiguous: " << ambig_pairs << endl
        << t   << "unmapped: " << unmapped_pairs << endl
        << "mate1:" << endl << end1_stats.tostring(1)
        << "mate2:" << endl << end2_stats.tostring(1);
    return oss.str();
  }
};

static void
update_pe_stats(const pe_result &best,
                const se_result &se1, const se_result &se2,
                const string &read1, const string &read2,
                pe_map_stats &pe_stats) {
  pe_stats.update_pair(best);
  if (!best.should_report(false)) {
    pe_stats.end1_stats.update(read1, se1);
    pe_stats.end2_stats.update(read2, se2);
  }
}


static void
select_output(const ChromLookup &cl,
              pe_result &best,
              se_result &se1, se_result &se2,
              string &read1, const string &name1, const string &qual1,
              string &read2, const string &name2, const string &qual2,
              const string &cig1, const string &cig2,
              const bool allow_ambig,
              ofstream &out) {
  if (best.should_report(false)) {
    if (!format_pe(best, cl, read1, read2, name1, name2, qual1, qual2,
                   cig1, cig2, allow_ambig, out)) {
      // if unable to fetch chromosome positions (i.e. due to read mapping in
      // between chromosomes or cigars breaking dovetail reads),
      // consider it unmapped
      best.reset();
      se1.reset();
      se2.reset();
    }
  }
  else {
    format_se(se1, cl, read1, name1, qual1, cig1, allow_ambig, out);
    format_se(se2, cl, read2, name2, qual2, cig2, allow_ambig, out);
  }
}



inline cmp_t
the_comp(const char a, const char b) {
  return (a & b) == 0;
}

template<const genome_pos_parity parity>
score_t
full_compare(const score_t cutoff,
             Read::const_iterator read_itr,
             const Read::const_iterator &read_end_low,
             const Read::const_iterator &read_end_high,
             Genome::const_iterator genome_itr) {
  score_t d = 0;
  auto g_i = genome_itr;
  while (d <= cutoff && read_itr != read_end_low) {
    d += the_comp(*read_itr, *g_i);
    ++read_itr, ++g_i;
  }

  g_i = genome_itr;
  if (parity == pos_odd) ++g_i; // odd case: first pos does only 1 comp
  while (d <= cutoff && read_itr != read_end_high) {
    d += the_comp(*read_itr, *g_i);
    ++read_itr, ++g_i;
  }
  return d;
}

template <const uint16_t strand_code,
          class result_type>
void
check_hits(vector<uint32_t>::const_iterator start_idx,
           const vector<uint32_t>::const_iterator end_idx,
           const Read::const_iterator even_read_st,
           const Read::const_iterator even_read_mid,
           const Read::const_iterator even_read_end,
           const Read::const_iterator odd_read_st,
           const Read::const_iterator odd_read_mid,
           const Read::const_iterator odd_read_end,
           const Genome::const_iterator genome_st,
           const uint32_t offset,
           result_type &res) {
  for (auto it(start_idx);
       it != end_idx &&
         !res.sure_ambig(offset != 0); ++it) {
    const uint32_t pos = (*it) - offset;
    const score_t diffs = ((pos & 1) ?
                           full_compare<pos_odd>(res.get_cutoff(),
                                                 odd_read_st, odd_read_mid, odd_read_end,
                                                 genome_st + (pos >> 1)) :
                           full_compare<pos_even>(res.get_cutoff(),
                                                  even_read_st, even_read_mid, even_read_end,
                                                  genome_st + (pos >> 1)));
    res.update_by_mismatch(pos, diffs, strand_code);
  }
}

struct compare_bases {
  compare_bases(const genome_iterator g_) : g(g_) {}
  bool operator()(const uint32_t mid, const uint32_t chr) const {
    return (get_bit_4bit(*(g + mid)) < chr);
  }
  const genome_iterator g;
};


void
find_candidates(const Read::const_iterator read_start,
                const genome_iterator gi,
                const uint32_t read_lim, // not necessarily read len
                const uint32_t n_solid_positions,
                vector<uint32_t>::const_iterator &low,
                vector<uint32_t>::const_iterator &high) {
  size_t p = seed::key_weight;
  const size_t lim = std::min(read_lim, n_solid_positions);
  while (p != lim) {
    auto first_1 = lower_bound(low, high, 1, compare_bases(gi + p));
    if (get_bit_4bit(*(read_start + p)) == 0) {
      if (first_1 == high) return; // need 0s; whole range is 0s
      high = first_1;
    }
    else {
      if (first_1 == low) return; // need 1s; whole range is 1s
      low = first_1;
    }
    ++p;
  }
}

template <const uint16_t strand_code, class Read,
          class result_type>
void
process_seeds(const uint32_t max_candidates,
              const AbismalIndex &abismal_index,
              const Genome::const_iterator genome_st,
              const genome_iterator gi,
              const Read &read_seed,
              const Read &read_even,
              const Read &read_odd,
              result_type &res) {
  const uint32_t readlen = read_seed.size();

  // seed iterators
  const auto read_start(begin(read_seed));
  const auto read_end(end(read_seed));

  // even comparison iterators
  const auto even_read_start(begin(read_even));
  const auto even_read_mid(begin(read_even) + ((readlen + 1) / 2));
  const auto even_read_end(end(read_even));

  // odd comparison iterators
  const auto odd_read_start(begin(read_odd));
  const auto odd_read_mid(begin(read_odd) + ((readlen + 1) / 2));
  const auto odd_read_end(end(read_odd));

  const auto index_st(begin(abismal_index.index));
  const auto counter_st(begin(abismal_index.counter));
  const size_t shift_lim =
    readlen > (seed::n_seed_positions + 1) ?
    (readlen - seed::n_seed_positions - 1) : 0;
  const size_t shift = std::max(1ul, shift_lim/(seed::n_shifts - 1));
  uint32_t k;
  bool found_good_seed = false;

  // uniformly spaced seeds
  for (uint32_t i = 0; i <= shift_lim && !res.sure_ambig(i); i += shift)
    // fix the fact that only odd positions exist in the index
    for (uint32_t j = 0; j <= 1; ++j) {
      const uint32_t offset = i + j;
      k = 0;
      get_1bit_hash_4bit(read_start + offset, k);
      auto s_idx(index_st + *(counter_st + k));
      auto e_idx(index_st + *(counter_st + k + 1));

      if (s_idx < e_idx) {
        find_candidates(read_start + offset, gi,
                        readlen    - offset,
                        seed::n_seed_positions, s_idx, e_idx);

        if (e_idx - s_idx < max_candidates) {
          found_good_seed = true;
          check_hits<strand_code>(s_idx, e_idx,
                                  even_read_start, even_read_mid, even_read_end,
                                  odd_read_start, odd_read_mid, odd_read_end,
                                  genome_st, offset, res);
        }
      }
    }

  // if no good seeds found, use entire read as seed
  if (!found_good_seed) {
    k = 0;
    get_1bit_hash_4bit(read_start, k);
    auto s_idx(index_st + *(counter_st + k));
    auto e_idx(index_st + *(counter_st + k + 1));
    if (s_idx < e_idx) {
      find_candidates(read_start, gi, readlen,
                      min(readlen, seed::n_solid_positions), s_idx, e_idx);

      if (e_idx - s_idx < max_candidates)
        check_hits<strand_code>(s_idx, e_idx,
                                even_read_start, even_read_mid, even_read_end,
                                odd_read_start, odd_read_mid, odd_read_end,
                                genome_st, 0, res);
    }
  }
}

template <const bool convert_a_to_g>
static void
prep_read(const string &r, Read &pread) {
  pread.resize(r.size());
  for (size_t i = 0; i < r.size(); ++i)
    pread[i] = encode_dna_four_bit(convert_a_to_g ?
                                   (r[i] == 'A' ? 'R' : r[i]) :
                                   (r[i] == 'T' ? 'Y' : r[i]));
}

// creates reads meant for comparison on a compressed genome
static void
prep_for_seeds(const Read &pread_seed, Read &pread_even, Read &pread_odd) {
  const size_t sz = pread_seed.size();
  pread_even.resize(sz);
  pread_odd.resize(sz);
  size_t i, j = 0;
  for (i = 0; i < sz; i += 2) pread_even[j++] = pread_seed[i];
  for (i = 1; i < sz; i += 2) pread_even[j++] = (pread_seed[i] << 4);

  j = 0;
  for (i = 0; i < sz; i += 2) pread_odd[j++] = (pread_seed[i] << 4);
  for (i = 1; i < sz; i += 2) pread_odd[j++] = pread_seed[i];
}

namespace local_aln {
  static const score_t match = 1,
    mismatch = -1,
    indel = -1;

  // this lookup improves speed when running alignment
  static const vector<score_t> score_lookup = {match, mismatch};
  static inline score_t mismatch_score(const char q_base,
                                       const uint8_t t_base) {
    return score_lookup[the_comp(q_base, t_base)];
  }
};

template <score_t (*scr_fun)(const char, const uint8_t),
          score_t indel_pen>
static void
align_read(se_element &res, string &cigar, const string &read,
           Read &pread, AbismalAlign<scr_fun, indel_pen> &aln) {
  // ends early if alignment is nearly diagonal
  if (res.diffs <= 3) {
    cigar = std::to_string(read.length())+"M";
    res.aln_score = local_aln::match * (read.length() - res.diffs) +
      local_aln::mismatch * res.diffs;
  }
  else {
    uint32_t len; // the region of the read the alignment spans
    if (res.rc()) {
      const string read_rc(revcomp(read));
      // rc reverses richness of read
      if (res.elem_is_a_rich()) prep_read<false>(read_rc, pread);
      else prep_read<true>(read_rc, pread);
    }
    else {
      if (res.elem_is_a_rich()) prep_read<true>(read, pread);
      else prep_read<false>(read, pread);
    }
    res.aln_score = aln.align(pread, res.pos, len, cigar);
    // will be used to print edit distance on sam. Only works with 1 -1 -1
    res.diffs = (len - res.aln_score) / 2;
  }
}

template <const  conversion_type conv>
void
map_single_ended(const bool VERBOSE,
                 const string &reads_file,
                 const size_t batch_size,
                 const size_t max_candidates,
                 const bool allow_ambig,
                 const AbismalIndex &abismal_index,
                 se_map_stats &se_stats,
                 ofstream &out) {

  const uint32_t genome_size = abismal_index.cl.get_genome_size();
  const Genome::const_iterator genome_st(begin(abismal_index.genome));
  const genome_iterator gi(genome_st);

  size_t max_batch_read_length;
  vector<string> names, reads, quals;
  reads.reserve(batch_size);
  names.reserve(batch_size);
  quals.reserve(batch_size);
  vector<se_result> res(batch_size);
  vector<string> cigar(batch_size);

  ReadLoader rl(reads_file, batch_size);

  ProgressBar progress(get_filesize(reads_file), "mapping reads");
  if (VERBOSE)
    progress.report(cerr, 0);

  double total_mapping_time = 0;
  while (rl.good()) {

    if (VERBOSE && progress.time_to_report(rl.get_current_byte()))
      progress.report(cerr, rl.get_current_byte());

    rl.load_reads(names, reads, quals);

    max_batch_read_length = 0;
    update_max_read_length(max_batch_read_length, reads);
    const size_t n_reads = reads.size();

#pragma omp parallel for
    for (size_t i = 0 ; i < n_reads; ++i) res[i].reset();

    const double start_time = omp_get_wtime();

#pragma omp parallel
    {
      Read pread_seed, pread_even, pread_odd;
#pragma omp for
      for (size_t i = 0; i < reads.size(); ++i) {
        if (!reads[i].empty()) {
          prep_read<conv>(reads[i], pread_seed);
          prep_for_seeds(pread_seed, pread_even, pread_odd);

          process_seeds<get_strand_code('+', conv)>(max_candidates,
                                                    abismal_index, genome_st,
                                                    gi, pread_seed, pread_even,
                                                    pread_odd, res[i]);

          const string read_rc(revcomp(reads[i]));
          prep_read<!conv>(read_rc, pread_seed);
          prep_for_seeds(pread_seed, pread_even, pread_odd);
          process_seeds<get_strand_code('-', conv)>(max_candidates,
                                                    abismal_index, genome_st,
                                                    gi, pread_seed, pread_even,
                                                    pread_odd, res[i]);

        }
      }
    }
    total_mapping_time += (omp_get_wtime() - start_time);

#pragma omp parallel
    {
      Read pread;
      string tmp_cigar;
      AbismalAlign<local_aln::mismatch_score, local_aln::indel>
        aln(gi, genome_size, max_batch_read_length);

#pragma omp for
      for (size_t i = 0; i < n_reads; ++i) {
        if (res[i].best.valid_hit())
          align_read(res[i].best, cigar[i], reads[i], pread, aln);
        if (res[i].second_best.valid_hit())
          align_read(res[i].second_best, tmp_cigar, reads[i], pread, aln);

        if (res[i].sort_by_score())
          cigar[i] = tmp_cigar;
      }
    }

    for (size_t i = 0 ; i < n_reads; ++i) {
      se_stats.update(reads[i], res[i]);
      format_se(res[i], abismal_index.cl, reads[i], names[i], quals[i],
                cigar[i], allow_ambig, out);
    }
  }

  if (VERBOSE) {
    progress.report(cerr, get_filesize(reads_file));
    cerr << "[total mapping time: " << total_mapping_time << "]" << endl;
  }
}

void
map_single_ended_rand(const bool VERBOSE,
                      const string &reads_file,
                      const size_t batch_size,
                      const size_t max_candidates,
                      const bool allow_ambig,
                      const AbismalIndex &abismal_index,
                      se_map_stats &se_stats,
                      ofstream &out) {
  const uint32_t genome_size = abismal_index.cl.get_genome_size();
  const Genome::const_iterator genome_st(begin(abismal_index.genome));
  const genome_iterator gi(genome_st);

  size_t max_batch_read_length;
  vector<string> names, reads, quals;
  reads.reserve(batch_size);
  names.reserve(batch_size);
  quals.reserve(batch_size);
  vector<string> cigar(batch_size);
  vector<se_result> res(batch_size);

  ReadLoader rl(reads_file, batch_size);

  ProgressBar progress(get_filesize(reads_file), "mapping reads");
  if (VERBOSE)
    progress.report(cerr, 0);


  double total_mapping_time = 0;
  while (rl.good()) {

    if (VERBOSE && progress.time_to_report(rl.get_current_byte()))
      progress.report(cerr, rl.get_current_byte());

    rl.load_reads(names, reads, quals);
    max_batch_read_length = 0;
    update_max_read_length(max_batch_read_length, reads);

    const size_t n_reads = reads.size();

#pragma omp parallel for
    for (size_t i = 0 ; i < n_reads; ++i) res[i].reset();

    const double start_time = omp_get_wtime();
#pragma omp parallel
    {
      Read pread_seed, pread_even, pread_odd;
#pragma omp for
      for (size_t i = 0; i < n_reads; ++i)
        if (!reads[i].empty()) {
          prep_read<t_rich>(reads[i], pread_seed);
          prep_for_seeds(pread_seed, pread_even, pread_odd);
          process_seeds<get_strand_code('+', t_rich)>(max_candidates,
                                                      abismal_index, genome_st,
                                                      gi, pread_seed, pread_even,
                                                      pread_odd, res[i]);
          prep_read<a_rich>(reads[i], pread_seed);
          prep_for_seeds(pread_seed, pread_even, pread_odd);
          process_seeds<get_strand_code('+', a_rich)>(max_candidates,
                                                      abismal_index, genome_st,
                                                      gi, pread_seed, pread_even,
                                                      pread_odd, res[i]);

          const string read_rc(revcomp(reads[i]));
          prep_read<t_rich>(read_rc, pread_seed);
          prep_for_seeds(pread_seed, pread_even, pread_odd);
          process_seeds<get_strand_code('-', a_rich)>(max_candidates,
                                                      abismal_index, genome_st,
                                                      gi, pread_seed, pread_even,
                                                      pread_odd, res[i]);


          prep_read<a_rich>(read_rc, pread_seed);
          prep_for_seeds(pread_seed, pread_even, pread_odd);
          process_seeds<get_strand_code('-', t_rich)>(max_candidates,
                                                      abismal_index, genome_st,
                                                      gi, pread_seed, pread_even,
                                                      pread_odd, res[i]);
        }
    }
    total_mapping_time += (omp_get_wtime() - start_time);
#pragma omp parallel
    {
      Read pread;
      string tmp_cigar;
      AbismalAlign<local_aln::mismatch_score, local_aln::indel>
        aln(gi, genome_size, max_batch_read_length);

#pragma omp for
      for (size_t i = 0; i < reads.size(); ++i) {
        if (res[i].best.valid_hit())
          align_read(res[i].best, cigar[i], reads[i], pread, aln);

        if (res[i].second_best.valid_hit())
          align_read(res[i].second_best, tmp_cigar, reads[i], pread, aln);

        if (res[i].sort_by_score())
          cigar[i] = tmp_cigar;
      }
    }

    for (size_t i = 0 ; i < n_reads; ++i) {
      se_stats.update(reads[i], res[i]);
      format_se(res[i], abismal_index.cl, reads[i], names[i], quals[i],
                cigar[i], allow_ambig, out);
    }
  }
  if (VERBOSE) {
    progress.report(cerr, get_filesize(reads_file));
    cerr << "[total mapping time: " << total_mapping_time << "]" << endl;
  }
}

template <const bool cmp,
          const uint16_t strand_code1, const uint16_t strand_code2,
          class result_type>
void
map_pe_batch(const vector<string> &reads1, const vector<string> &reads2,
             const uint32_t max_candidates,
             const AbismalIndex &abismal_index,
             const Genome::const_iterator genome_st,
             const genome_iterator gi,
             vector<result_type> &res1, vector<result_type> &res2) {
#pragma omp parallel
  {
    Read pread_seed, pread_even, pread_odd;

#pragma omp for
    for (size_t i = 0 ; i < reads1.size(); ++i) {
      res1[i].reset();
      res2[i].reset();

      if (!reads1[i].empty()) {
        prep_read<cmp>(reads1[i], pread_seed);
        prep_for_seeds(pread_seed, pread_even, pread_odd);
        process_seeds<strand_code1>(max_candidates, abismal_index, genome_st,
                                    gi, pread_seed, pread_even, pread_odd,
                                    res1[i]);
      }

      if (!reads2[i].empty()) {
        const string read_rc(revcomp(reads2[i]));
        prep_read<cmp>(read_rc, pread_seed);
        prep_for_seeds(pread_seed, pread_even, pread_odd);
        process_seeds<strand_code2>(max_candidates, abismal_index, genome_st,
                                    gi, pread_seed, pread_even, pread_odd,
                                    res2[i]);
      }
    }
  }
}

static void
best_single(const pe_candidates &pres, se_result &res) {
  const auto lim(begin(pres.v) + pres.sz);

  // get best and second best by mismatch
  for (auto i(begin(pres.v)); i != lim && !res.sure_ambig(0); ++i)
    res.update_by_mismatch(i->pos, i->diffs, i->flags);
}

template <const bool swap_ends>
static void
best_pair(const pe_candidates &res1, const pe_candidates &res2,
          const string &read1, const string &read2,
          string &cig1, string &cig2,
          AbismalAlign<local_aln::mismatch_score, local_aln::indel> &aln,
          pe_result &best) {

  auto j1 = begin(res1.v);
  const auto j1_end = j1 + res1.sz;
  const auto j2_end = begin(res2.v) + res2.sz;
  Read pread;
  se_element s1, s2;
  string cand_cig1, cand_cig2;
  for (auto j2(begin(res2.v)); j2 != j2_end; ++j2) {
    s2 = *j2;
    if (s2.valid_hit()){
      bool aligned_s2 = false;
      uint32_t lim_s2 = 0;
      const uint32_t lim = j2->pos + read2.length();
      while (j1 != j1_end && j1->pos + pe_element::max_dist < lim) ++j1;
      while (j1 != j1_end && j1->pos + pe_element::min_dist <= lim) {
        s1 = *j1;
        if (s1.valid_hit()) {
          align_read(s1, cand_cig1, read1, pread, aln);
          if (!aligned_s2) {
            align_read(s2, cand_cig2, read2, pread, aln);
            lim_s2 = s2.pos + cigar_rseq_ops(cand_cig2);
            aligned_s2 = true;
          }

          // get length after alignment, and only accept if it is
          // still within fragment limits
          if ((s1.pos + pe_element::max_dist >= lim_s2) &&
              (s1.pos + pe_element::min_dist <= lim_s2)) {
            const pe_element p(swap_ends ? s2 : s1, swap_ends ? s1 : s2);
            if (best.update_by_score(p)) {
              cig1 = cand_cig1;
              cig2 = cand_cig2;
            }
          }
        }
        ++j1;
      }
    }
  }
}

template <const bool swap_ends>
void
select_maps(const string &read1, const string &read2,
            string &cig1, string &cig2,
            pe_candidates &res1, pe_candidates &res2,
            se_result &res_se1, se_result &res_se2,
            AbismalAlign<local_aln::mismatch_score, local_aln::indel> &aln,
            pe_result &best) {
  res1.prepare_for_mating();
  res2.prepare_for_mating();
  best_pair<swap_ends>(res1, res2, read1, read2, cig1, cig2, aln, best);

  // if PE should not be reported, try to find the best single
  best_single(res1, res_se1);
  best_single(res2, res_se2);
}

template <const conversion_type conv>
void
map_paired_ended(const bool VERBOSE,
                 const string &reads_file1,
                 const string &reads_file2,
                 const size_t batch_size,
                 const size_t max_candidates,
                 const bool allow_ambig,
                 const AbismalIndex &abismal_index,
                 pe_map_stats &pe_stats,
                 ofstream &out) {
  double total_mapping_time = 0;

  ReadLoader rl1(reads_file1, batch_size);
  ReadLoader rl2(reads_file2, batch_size);

  size_t max_batch_read_length;
  vector<string> names1(batch_size), reads1(batch_size), quals1(batch_size),
    cigar1(batch_size),
    names2(batch_size), reads2(batch_size), quals2(batch_size),
    cigar2(batch_size);
  vector<pe_candidates> res1(batch_size), res2(batch_size);
  vector<pe_result> bests(batch_size);
  vector<se_result> res_se1(batch_size), res_se2(batch_size);

  const uint32_t genome_size = abismal_index.cl.get_genome_size();
  const Genome::const_iterator genome_st(begin(abismal_index.genome));
  const genome_iterator gi(genome_st);

  ProgressBar progress(get_filesize(reads_file1), "mapping reads");
  if (VERBOSE)
    progress.report(cerr, 0);

  while (rl1.good() && rl2.good()) {
    if (VERBOSE && progress.time_to_report(rl1.get_current_byte()))
      progress.report(cerr, rl1.get_current_byte());

    rl1.load_reads(names1, reads1, quals1);
    rl2.load_reads(names2, reads2, quals2);

    // used to get AbismalAlign size
    max_batch_read_length = 0;
    update_max_read_length(max_batch_read_length, reads1);
    update_max_read_length(max_batch_read_length, reads2);

    const size_t n_reads = reads1.size();
    const double start_time = omp_get_wtime();

#pragma omp parallel for
    for (size_t i = 0 ; i < n_reads; ++i) {
      res_se1[i].reset();
      res_se2[i].reset();
      bests[i].reset();
    }

    map_pe_batch<conv,
                 get_strand_code('+', conv),
                 get_strand_code('-', flip_conv(conv))>(reads1, reads2,
                                                        max_candidates,
                                                        abismal_index,
                                                        genome_st, gi,
                                                        res1, res2);

#pragma omp parallel
    {
      AbismalAlign<local_aln::mismatch_score, local_aln::indel>
        aln(gi, genome_size, max_batch_read_length);

#pragma omp for
      for (size_t i = 0 ; i < n_reads; ++i)
        select_maps<false>(reads1[i], reads2[i],
                           cigar1[i], cigar2[i],
                           res1[i], res2[i],
                           res_se1[i], res_se2[i],
                           aln, bests[i]);
    }

    map_pe_batch<!conv,
                 get_strand_code('+', flip_conv(conv)),
                 get_strand_code('-', conv)>(reads2, reads1, max_candidates,
                                             abismal_index, genome_st, gi,
                                             res2, res1);

#pragma omp parallel
    {
      AbismalAlign<local_aln::mismatch_score, local_aln::indel>
        aln(gi, genome_size, max_batch_read_length);

#pragma omp for
      for (size_t i = 0 ; i < n_reads; ++i)
        select_maps<true>(reads2[i], reads1[i],
                          cigar2[i], cigar1[i],
                          res2[i], res1[i],
                          res_se2[i], res_se1[i],
                          aln, bests[i]);
    }

#pragma omp parallel
    {
      Read pread;
      string tmp_cigar;
      AbismalAlign<local_aln::mismatch_score, local_aln::indel>
        aln(gi, genome_size, max_batch_read_length);

#pragma omp for
      for (size_t i = 0; i < n_reads; ++i) {
        if (!bests[i].should_report(false)) {
          if (res_se1[i].best.valid_hit())
            align_read(res_se1[i].best, cigar1[i], reads1[i], pread, aln);

          if (res_se1[i].second_best.valid_hit())
            align_read(res_se1[i].second_best, tmp_cigar, reads1[i], pread, aln);

          if (res_se1[i].sort_by_score())
            cigar1[i] = tmp_cigar;

          if (res_se2[i].best.valid_hit())
            align_read(res_se2[i].best, cigar2[i], reads2[i], pread, aln);

          if (res_se2[i].second_best.valid_hit())
            align_read(res_se2[i].second_best, tmp_cigar, reads2[i], pread, aln);

          if (res_se2[i].sort_by_score())
            cigar2[i] = tmp_cigar;
        }
      }
    }

    for (size_t i = 0 ; i < n_reads; ++i)
      select_output(abismal_index.cl, bests[i], res_se1[i], res_se2[i],
                    reads1[i], names1[i], quals1[i],
                    reads2[i], names2[i], quals2[i],
                    cigar1[i], cigar2[i], allow_ambig, out);

    for (size_t i = 0 ; i < n_reads; ++i)
      update_pe_stats(bests[i], res_se1[i], res_se2[i], reads1[i],
                      reads2[i], pe_stats);
    total_mapping_time += (omp_get_wtime() - start_time);
  }

  if (VERBOSE) {
    progress.report(cerr, get_filesize(reads_file1));
    cerr << "[total mapping time: " << total_mapping_time << "]" << endl;
  }
}

void
map_paired_ended_rand(const bool VERBOSE,
                      const string &reads_file1,
                      const string &reads_file2,
                      const size_t batch_size,
                      const size_t max_candidates,
                      const bool allow_ambig,
                      const AbismalIndex &abismal_index,
                      pe_map_stats &pe_stats,
                      ofstream &out) {
  double total_mapping_time = 0;

  ReadLoader rl1(reads_file1, batch_size);
  ReadLoader rl2(reads_file2, batch_size);

  size_t max_batch_read_length;
  vector<string> names1(batch_size), reads1(batch_size), quals1(batch_size),
    cigar1(batch_size),
    names2(batch_size), reads2(batch_size), quals2(batch_size),
    cigar2(batch_size);

  vector<pe_candidates> res1(batch_size), res2(batch_size);
  vector<pe_result> bests(batch_size);
  vector<se_result> res_se1(batch_size), res_se2(batch_size);

  // alignment stuff
  const uint32_t genome_size = abismal_index.cl.get_genome_size();
  const Genome::const_iterator genome_st(begin(abismal_index.genome));
  const genome_iterator gi(genome_st);
  ProgressBar progress(get_filesize(reads_file1), "mapping reads");
  if (VERBOSE)
    progress.report(cerr, 0);

  while (rl1.good() && rl2.good()) {

    if (VERBOSE && progress.time_to_report(rl1.get_current_byte()))
      progress.report(cerr, rl1.get_current_byte());

    rl1.load_reads(names1, reads1, quals1);
    rl2.load_reads(names2, reads2, quals2);

    max_batch_read_length = 0;
    update_max_read_length(max_batch_read_length, reads1);
    update_max_read_length(max_batch_read_length, reads2);
    const size_t n_reads = reads1.size();

    const double start_time = omp_get_wtime();
#pragma omp parallel for
    for (size_t i = 0 ; i < n_reads; ++i) {
      res_se1[i].reset();
      res_se2[i].reset();
      bests[i].reset();
    }

    // t-rich end1, pos-strand end1
    map_pe_batch<t_rich,
                 get_strand_code('+', t_rich),
                 get_strand_code('-', a_rich)>(reads1, reads2, max_candidates,
                                               abismal_index, genome_st, gi,
                                               res1, res2);
#pragma omp parallel
    {
      AbismalAlign<local_aln::mismatch_score, local_aln::indel>
        aln(gi, genome_size, max_batch_read_length);

#pragma omp for
      for (size_t i = 0 ; i < n_reads; ++i)
        select_maps<false>(reads1[i], reads2[i],
                           cigar1[i], cigar2[i],
                           res1[i], res2[i],
                           res_se1[i], res_se2[i],
                           aln, bests[i]);
    }
    // t-rich end1, neg-strand end1
    map_pe_batch<a_rich,
                 get_strand_code('+', a_rich),
                 get_strand_code('-', t_rich)>(reads2, reads1, max_candidates,
                                               abismal_index, genome_st, gi,
                                               res2, res1);
#pragma omp parallel
    {
      AbismalAlign<local_aln::mismatch_score, local_aln::indel>
        aln(gi, genome_size, max_batch_read_length);

#pragma omp for
      for (size_t i = 0 ; i < n_reads; ++i)
        select_maps<true>(reads2[i], reads1[i],
                          cigar2[i], cigar1[i],
                          res2[i], res1[i],
                          res_se2[i], res_se1[i],
                          aln, bests[i]);
    }
    // a-rich end1, pos-strand end1
    map_pe_batch<a_rich,
                 get_strand_code('+', a_rich),
                 get_strand_code('-', t_rich)>(reads1, reads2, max_candidates,
                                               abismal_index, genome_st, gi,
                                               res1, res2);
#pragma omp parallel
    {
      AbismalAlign<local_aln::mismatch_score, local_aln::indel>
        aln(gi, genome_size, max_batch_read_length);

#pragma omp for
      for (size_t i = 0 ; i < n_reads; ++i)
        select_maps<false>(reads1[i], reads2[i],
                           cigar1[i], cigar2[i],
                           res1[i], res2[i],
                           res_se1[i], res_se2[i],
                           aln, bests[i]);
    }
    // a-rich end1, neg-strand end1
    map_pe_batch<t_rich,
                 get_strand_code('+', t_rich),
                 get_strand_code('-', a_rich)>(reads2, reads1, max_candidates,
                                               abismal_index, genome_st, gi,
                                               res2, res1);
#pragma omp parallel
    {
      AbismalAlign<local_aln::mismatch_score, local_aln::indel>
        aln(gi, genome_size, max_batch_read_length);

#pragma omp for
      for (size_t i = 0 ; i < n_reads; ++i)
        select_maps<true>(reads2[i], reads1[i],
                          cigar2[i], cigar1[i],
                          res2[i], res1[i],
                          res_se2[i], res_se1[i],
                          aln, bests[i]);
    }

    // only align singles if no concordant pair
#pragma omp parallel
    {
      Read pread;
      string tmp_cigar;
      AbismalAlign<local_aln::mismatch_score, local_aln::indel>
        aln(gi, genome_size, max_batch_read_length);

#pragma omp for
      for (size_t i = 0; i < n_reads; ++i) {
        if (!bests[i].should_report(false)) {
          // read 1
          if (res_se1[i].best.valid_hit())
            align_read(res_se1[i].best, cigar1[i], reads1[i], pread, aln);

          if (res_se1[i].second_best.valid_hit())
            align_read(res_se1[i].second_best, tmp_cigar, reads1[i], pread, aln);

          if (res_se1[i].sort_by_score())
            cigar1[i] = tmp_cigar;

          // read 2
          if (res_se2[i].best.valid_hit())
            align_read(res_se2[i].best, cigar2[i], reads2[i], pread, aln);

          if (res_se2[i].second_best.valid_hit())
            align_read(res_se2[i].second_best, tmp_cigar, reads2[i], pread, aln);

          if (res_se2[i].sort_by_score())
            cigar2[i] = tmp_cigar;
        }
      }
    }

    for (size_t i = 0 ; i < n_reads; ++i)
      select_output(abismal_index.cl, bests[i], res_se1[i], res_se2[i],
                    reads1[i], names1[i], quals1[i],
                    reads2[i], names2[i], quals2[i],
                    cigar1[i], cigar2[i], allow_ambig, out);

    for (size_t i = 0 ; i < n_reads; ++i)
      update_pe_stats(bests[i], res_se1[i], res_se2[i], reads1[i],
                      reads2[i], pe_stats);

    total_mapping_time += (omp_get_wtime() - start_time);
  }

  if (VERBOSE) {
    progress.report(cerr, get_filesize(reads_file1));
    cerr << "[total mapping time: " << total_mapping_time << endl;
  }
}

void
write_sam_header(const ChromLookup &cl,
                 const int argc,
                 const char **argv,
                 ofstream &out) {
  out <<"@HD\tVN:1.0\n"; // sam version
  const size_t sz = cl.names.size();
  size_t prev = cl.starts[0];

  // sequence lengths
  for (size_t i = 1; i < sz; ++i) {
    out << "@SQ\tSN:" << cl.names[i] << "\tLN:" << cl.starts[i] - prev << '\n';
    prev = cl.starts[i];
  }

  // function call
  out << "@PG\tID:ABISMAL\tVN:1.0.0\tCL:\"";
  out << string(*(argv));
  for (int i = 1; i < argc; ++i)
    out << " " << string(*(argv + i));
  out << "\"\n";

}

int main(int argc, const char **argv) {
  try {
    string index_file;
    string outfile;
    bool VERBOSE = false;
    bool GA_conversion = false;
    bool allow_ambig = false;
    bool pbat_mode = false;
    bool random_pbat = false;
    uint32_t max_candidates = 2000;
    size_t batch_size = 100000;
    size_t n_threads = omp_get_max_threads();

    /****************** COMMAND LINE OPTIONS ********************/
    OptionParser opt_parse(strip_path(argv[0]),
                           "map bisulfite converted reads",
                           "<reads-fq1> [<reads-fq2>]");
    opt_parse.set_show_defaults();
    opt_parse.add_opt("index", 'i', "index file", true, index_file);
    opt_parse.add_opt("outfile", 'o', "output file", true, outfile);
    opt_parse.add_opt("threads", 't', "number of threads", false, n_threads);
    opt_parse.add_opt("shifts", 's', "number of seed shifts",
                      false, seed::n_shifts);
    opt_parse.add_opt("seed-pos", 'S', "seed length",
                      false, seed::n_seed_positions);
    opt_parse.add_opt("batch", 'b', "reads to load at once",
                      false, batch_size);
    opt_parse.add_opt("candidates", 'c', "max candidates for full comparison",
                      false, max_candidates);
    opt_parse.add_opt("max-mates", 'p', "max candidates as mates (pe mode)",
                      false, pe_candidates::max_size);
    opt_parse.add_opt("min-frag", 'l', "min fragment size (pe mode)",
                      false, pe_element::min_dist);
    opt_parse.add_opt("max-frag", 'L', "max fragment size (pe mode)",
                      false, pe_element::max_dist);
    opt_parse.add_opt("ambig", 'a', "report a posn for ambiguous mappers",
                      false, allow_ambig);
    opt_parse.add_opt("pbat", 'P', "input data follow the PBAT protocol",
                      false, pbat_mode);
    opt_parse.add_opt("random-pbat", 'R', "input data follow random PBAT",
                      false, random_pbat);
    opt_parse.add_opt("a-rich", 'A', "indicates reads are a-rich (se mode)",
                      false, GA_conversion);
    opt_parse.add_opt("verbose", 'v', "print more run info", false, VERBOSE);
    vector<string> leftover_args;
    opt_parse.parse(argc, argv, leftover_args);
    if (argc == 1 || opt_parse.help_requested()) {
      cerr << opt_parse.help_message() << endl;
      return EXIT_SUCCESS;
    }
    if (opt_parse.about_requested()) {
      cerr << opt_parse.about_message() << endl;
      return EXIT_SUCCESS;
    }
    if (opt_parse.option_missing()) {
      cerr << opt_parse.option_missing_message() << endl;
      return EXIT_SUCCESS;
    }
    if (leftover_args.size() < 1) {
      cerr << opt_parse.help_message() << endl;
      return EXIT_SUCCESS;
    }
    const string reads_file = leftover_args.front();
    string reads_file2;
    bool paired_end = false;
    if (leftover_args.size() == 2) {
      paired_end = true;
      reads_file2 = leftover_args.back();
    }
    /****************** END COMMAND LINE OPTIONS *****************/

    omp_set_num_threads(n_threads);
    AbismalIndex::VERBOSE = VERBOSE;

    if (VERBOSE)
      cerr << "[loading abismal index]" << endl;
    AbismalIndex abismal_index;
    const double start_time = omp_get_wtime();
    uint32_t index_max_cand = 6;
    abismal_index.read(index_file, seed::n_solid_positions, index_max_cand);
    if (VERBOSE)
      cerr << "[index: n_solid = " << seed::n_solid_positions
           << ", max_cand = " << index_max_cand << "]" << endl;

    if (seed::n_seed_positions > seed::n_solid_positions)
      throw runtime_error("requesting seed length = " +
                          std::to_string(seed::n_seed_positions) +
                          " but index " + index_file +
                          " was built sorting by " +
                          std::to_string(seed::n_solid_positions) +
                          " positions");


    if (max_candidates > index_max_cand)
      throw runtime_error("requesting " + std::to_string(max_candidates) +
                          " max candidates but index " + index_file +
                          " was built excluding " +
                          std::to_string(index_max_cand) + " candidates.");

    const double end_time = omp_get_wtime();
    if (VERBOSE)
      cerr << "[loading time: " << (end_time - start_time) << "]" << endl;

    if (VERBOSE)
      cerr << "[using " << n_threads << " threads for mapping]\n";

    if (VERBOSE) {
      if (paired_end)
        cerr << "[mapping paired end: " << reads_file << " "
             << reads_file2 << "]\n";
      else
        cerr << "[mapping single end: " << reads_file << "]\n";
    }
    if (VERBOSE)
      cerr << "[output file: " << outfile << "]" << endl;

    // avoiding opening the stats output file until mapping is done
    se_map_stats se_stats;
    pe_map_stats pe_stats(pe_element::min_dist, pe_element::max_dist);

    std::ofstream out(outfile);
    if (!out)
      throw runtime_error("failed to open output file: " + outfile);

    write_sam_header(abismal_index.cl, argc, argv, out);
    if (reads_file2.empty()) {
      if (GA_conversion || pbat_mode)
        map_single_ended<a_rich>(VERBOSE, reads_file, batch_size,
                                 max_candidates, allow_ambig, abismal_index,
                                 se_stats, out);
      else if (random_pbat)
        map_single_ended_rand(VERBOSE, reads_file, batch_size, max_candidates,
                              allow_ambig, abismal_index, se_stats, out);
      else
        map_single_ended<t_rich>(VERBOSE, reads_file, batch_size,
                                 max_candidates, allow_ambig, abismal_index,
                                 se_stats, out);
    }
    else {
      if (pbat_mode)
        map_paired_ended<a_rich>(VERBOSE, reads_file, reads_file2,
                                 batch_size, max_candidates, allow_ambig,
                                 abismal_index, pe_stats, out);
      else if (random_pbat)
        map_paired_ended_rand(VERBOSE, reads_file, reads_file2,
                              batch_size, max_candidates, allow_ambig,
                              abismal_index, pe_stats, out);
      else
        map_paired_ended<t_rich>(VERBOSE, reads_file, reads_file2,
                                 batch_size, max_candidates, allow_ambig,
                                 abismal_index, pe_stats, out);
    }

    std::ofstream stat_out(outfile + ".mapstats");
    stat_out << (reads_file2.empty() ?
                 se_stats.tostring() : pe_stats.tostring());
  }
  catch (const runtime_error &e) {
    cerr << e.what() << endl;
    return EXIT_FAILURE;
  }
  catch (std::bad_alloc &ba) {
    cerr << "ERROR: could not allocate memory" << endl;
    return EXIT_FAILURE;
  }
  return EXIT_SUCCESS;
}<|MERGE_RESOLUTION|>--- conflicted
+++ resolved
@@ -167,23 +167,9 @@
     return aln_score > rhs.aln_score;
   }
 
-<<<<<<< HEAD
   bool rc() const {return samflags::check(flags, samflags::read_rc);}
   bool elem_is_a_rich() const {
     return !samflags::check(flags, bsflags::read_is_t_rich);
-=======
-  template<const sam_record_type type>
-  uint16_t sam_flags() const {
-    return
-      (elem_is_a_rich()) *       bsflags::a_rich |
-      (type != single) *        (samflags::read_paired |
-                                 samflags::read_pair_mapped) |
-      (rc()) *                   samflags::read_rc |
-      (!rc()) *                  samflags::mate_rc |
-      (type == pe_first_mate) *  samflags::template_first |
-      (type == pe_second_mate) * samflags::template_second;
-
->>>>>>> c590c967
   }
   bool valid_hit() const {return diffs < invalid_hit_diffs;}
   char strand() const {return rc() ? '-' : '+';}
