--- conflicted
+++ resolved
@@ -775,50 +775,6 @@
   }
 }
 
-<<<<<<< HEAD
-// GS: make this better
-inline score_t
-popcount128 (element_t x) {
-  static const element_t
-    MASK_1 = (static_cast<element_t>(0x5555555555555555ULL) << 64) |
-              static_cast<element_t>(0x5555555555555555ULL);
-
-  static const element_t
-    MASK_2 = (static_cast<element_t>(0x3333333333333333ULL) << 64) |
-              static_cast<element_t>(0x3333333333333333ULL);
-
-  static const element_t
-    MASK_4 = (static_cast<element_t>(0x0F0F0F0F0F0F0F0FULL) << 64) |
-              static_cast<element_t>(0x0F0F0F0F0F0F0F0FULL);
-
-  static const element_t
-    MASK_8 = (static_cast<element_t>(0x00FF00FF00FF00FFULL) << 64) |
-              static_cast<element_t>(0x00FF00FF00FF00FFULL);
-
-  static const element_t
-    MASK_16 = (static_cast<element_t>(0x0000FFFF0000FFFFULL) << 64) |
-               static_cast<element_t>(0x0000FFFF0000FFFFULL);
-
-  static const element_t
-    MASK_32 = (static_cast<element_t>(0x00000000FFFFFFFFULL) << 64) |
-               static_cast<element_t>(0x00000000FFFFFFFFULL);
-
-  static const element_t
-    MASK_64 = static_cast<element_t>(0xFFFFFFFFFFFFFFFFULL);
-
-  x = (x & MASK_1) + ((x >> 1) & MASK_1);
-  x = (x & MASK_2) + ((x >> 2) & MASK_2);
-  x = (x & MASK_4) + ((x >> 4) & MASK_4);
-  x = (x & MASK_8) + ((x >> 8) & MASK_8);
-  x = (x & MASK_16) + ((x >> 16) & MASK_16);
-  x = (x & MASK_32) + ((x >> 32) & MASK_32);
-  return (x & MASK_64) + ((x >> 64) & MASK_64);
-
-  //return popcnt64(x) + popcnt64(x >> 64);
-}
-
-=======
->>>>>>> 2752cba0
 /* GS: this function counts mismatches between read and genome when
  * they are packed as 64-bit integers, with 16 characters per integer.
  * The number of ones in the AND operation is the number of matches,
@@ -839,22 +795,14 @@
              Genome::const_iterator genome_itr) {
 
   // max number of matches per element
-  static const score_t max_matches = static_cast<score_t>(32);
+  static const score_t max_matches = static_cast<score_t>(16);
   score_t d = 0;
-  while (d <= cutoff && read_itr != read_end) {
-<<<<<<< HEAD
-    d += max_matches - popcount128(*read_itr &
-      ((*genome_itr >> offset) | ((*++genome_itr << (128 - offset)))));
-=======
-    d += max_matches - popcnt64(
-      (*read_itr) & /*16 bases from the read*/
-
-      /*16 bases from the padded genome*/
-      ((*genome_itr >> offset) | ((*++genome_itr << (63 - offset)) << 1))
-    );
->>>>>>> 2752cba0
-    ++read_itr;
-  }
+  for (; d <= cutoff && read_itr != read_end;
+       d += max_matches - popcnt64(
+         (*read_itr) & /*16 bases from the read*/
+         /*16 bases from the padded genome*/
+         ((*genome_itr >> offset) | ((*++genome_itr << (63 - offset)) << 1))
+       ), ++read_itr);
   return d;
 }
 
@@ -879,8 +827,8 @@
      * position by the_pos (mod 32). Multiplied by 4 because each base
      * uses 4 bits */
     const score_t diffs = full_compare(
-      res.cutoff, read_end, ((the_pos & 31u) << 2),
-      read_st, genome_st + (the_pos >> 5)
+      res.cutoff, read_end, ((the_pos & 15u) << 2),
+      read_st, genome_st + (the_pos >> 4)
     );
 
     if (diffs <= res.cutoff)
@@ -1124,7 +1072,7 @@
 static void
 pack_read(const Read &pread, PackedRead &packed_pread) {
   static const element_t base_match_any = static_cast<element_t>(0xF);
-  static const size_t NUM_BASES_PER_ELEMENT = 32;
+  static const size_t NUM_BASES_PER_ELEMENT = 16;
   const size_t sz = pread.size();
   const size_t num_complete_pos = sz/NUM_BASES_PER_ELEMENT;
 
