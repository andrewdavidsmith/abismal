/* Copyright (C) 2018-2020 Andrew D. Smith
 *
 * Authors: Andrew D. Smith
 *
 * This file is part of ABISMAL.
 *
 * ABISMAL is free software: you can redistribute it and/or modify it
 * under the terms of the GNU General Public License as published by
 * the Free Software Foundation, either version 3 of the License, or
 * (at your option) any later version.
 *
 * ABISMAL is distributed in the hope that it will be useful, but
 * WITHOUT ANY WARRANTY; without even the implied warranty of
 * MERCHANTABILITY or FITNESS FOR A PARTICULAR PURPOSE.  See the GNU
 * General Public License for more details.
 */

#include <cstdint>
#include <iostream>
#include <fstream>
#include <string>
#include <vector>
#include <stdexcept>
#include <deque>
#include <chrono>
#include <numeric>

#include "smithlab_os.hpp"
#include "smithlab_utils.hpp"
#include "OptionParser.hpp"
#include "zlib_wrapper.hpp"
#include "sam_record.hpp"
#include "bisulfite_utils.hpp"

#include "dna_four_bit_bisulfite.hpp"
#include "AbismalIndex.hpp"
#include "AbismalAlign.hpp"

#include <omp.h>

using std::__gcd;
using std::vector;
using std::runtime_error;
using std::string;
using std::cerr;
using std::endl;
using std::cout;
using std::numeric_limits;
using std::ostream;
using std::ofstream;
using std::max;
using std::min;
using std::to_string;
using std::begin;
using std::end;
using std::deque;
using std::push_heap;
using std::pop_heap;
using std::chrono::system_clock;
using std::ostringstream;

typedef uint16_t flags_t; // every bit is a flag
typedef int16_t score_t; // aln score, edit distance, hamming distance
typedef vector<uint8_t> Read; //4-bit encoding of reads
typedef vector<size_t> PackedRead; //4-bit encoding of reads

enum conversion_type { t_rich = false, a_rich = true };

static inline void
print_with_time(const string &s) {
  auto tmp = system_clock::to_time_t(system_clock::now());
  string time_fmt(std::ctime(&tmp));
  time_fmt.pop_back();
  cerr << "[" << time_fmt << "] " << s << endl;
}

constexpr conversion_type
flip_conv(const conversion_type conv) {
  return conv == t_rich ? a_rich : t_rich;
}

constexpr flags_t
get_strand_code(const char strand, const conversion_type conv) {
  return (((strand == '-')  ? samflags::read_rc : 0) |
          ((conv == a_rich) ? bsflags::read_is_a_rich: 0));
}

struct ReadLoader {
  ReadLoader(const string &fn) :
    filename(fn) {
    in = new igzfstream(fn);
    if (!in || !(*in))
      throw runtime_error("bad reads file: " + filename);
  }
  ~ReadLoader() {delete in;}
  bool good() const {return bool(*in);}
  size_t get_current_byte() const {return gzoffset(in->fileobj);}
  void load_reads(vector<string> &names, vector<string> &reads) {
    static const size_t reserve_size = 250;

    reads.clear();
    names.clear();

    size_t line_count = 0;
    const size_t num_lines_to_read = 4*batch_size;
    string line;
    line.reserve(reserve_size);
    while (line_count < num_lines_to_read && bool(getline(*in, line))) {
      if (line_count % 4 == 0) {
        if (line.empty())
          throw runtime_error("malformatted FASTQ file "
                              "contains an empty read name\n");
        names.push_back(line.substr(1, line.find_first_of(" \t") - 1));
      }
      else if (line_count % 4 == 1) {
<<<<<<< HEAD
        // read too long, may pass end of the genome
        if (line.size() >= seed::padding_size)
          throw runtime_error("read too long. Size = " +
              to_string(line.size()) + ". Max read size accepted by abismal = "
              + to_string(seed::padding_size));

=======
        // read too long, may pass the end of the genome
        if (line.size() >= seed::padding_size) {
          throw runtime_error("found a read of size " + to_string(line.size()) +
              ", which is too long. Maximum allowed read size = " +
              to_string(seed::padding_size));
        }
>>>>>>> 9c93354f
        if (count_if(begin(line), end(line),
                     [](const char c) {return c != 'N';}) < min_read_length)
          line.clear();
        reads.push_back(line);
      }
      ++line_count;
    }
    in->peek(); // needed in case batch_size exactly divides the
                // number of reads in the file
  }

  string filename;
  igzfstream *in;

  static const size_t batch_size;
  static const uint32_t min_read_length;
};

const size_t ReadLoader::batch_size = 2000;
const uint32_t ReadLoader::min_read_length =
  seed::key_weight + seed::window_size - 1;

inline void
update_max_read_length(size_t &max_length, const vector<string> &reads) {
  for (vector<string>::const_iterator it (begin(reads)); it != end(reads); ++it)
    max_length = max(max_length, it->size());
}

struct se_element { //assert(sizeof(se_element) == 8)
  uint32_t pos;
  score_t diffs;
  flags_t flags;

  se_element() :
    pos(0), diffs(numeric_limits<score_t>::max() - 1),  flags(0) {}

  se_element(const uint32_t p, const score_t d, const flags_t f) :
    pos(p), diffs(d), flags(f) {}

  bool operator==(const se_element &rhs) const {
    return pos == rhs.pos && flags == rhs.flags;
  }
  bool operator!=(const se_element &rhs) const {
    return pos != rhs.pos || flags != rhs.flags;
  }

  // this is used to keep PE candidates sorted in the max heap
  bool operator<(const se_element &rhs) const {
    return diffs < rhs.diffs;
  }

  inline bool rc() const {
    return samflags::check(flags, samflags::read_rc);
  }
  inline bool elem_is_a_rich() const {
    return samflags::check(flags, bsflags::read_is_a_rich);
  }
  inline bool ambig() const {
    return samflags::check(flags, samflags::secondary_aln);
  }
  inline void set_ambig() {
    samflags::set(flags, samflags::secondary_aln);
  }
  inline void unset_ambig() {
    samflags::unset(flags, samflags::secondary_aln);
  }
  inline bool empty() const { return pos == 0; }
  inline bool sure_ambig() const { return ambig() && diffs == 0; }

  inline void reset() {
    pos = 0;
    unset_ambig();
  }

  inline void reset(const uint32_t readlen) {
    reset();
    diffs = static_cast<score_t>(invalid_hit_frac*readlen);
  }
  static double valid_frac;
  static const double invalid_hit_frac;
};

inline bool
valid(const se_element &s, const uint32_t readlen) {
  return s.diffs <= static_cast<score_t>(se_element::valid_frac*readlen);
}

inline bool
valid_pair(const se_element &s1, const se_element &s2,
           const uint32_t readlen1, const uint32_t readlen2) {
  return (valid(s1, readlen1) && valid(s2, readlen2));
}

inline bool
valid_hit(const se_element s, const uint32_t readlen) {
  return s.diffs < static_cast<score_t>(se_element::invalid_hit_frac*readlen);
}

double se_element::valid_frac = 0.1;
const double se_element::invalid_hit_frac = 0.4;

struct se_candidates {
  se_candidates () :
    max_size(max_size_small), sz(1), best(se_element()),
    v(vector<se_element>(max_size_large*100/ReadLoader::min_read_length)) {}
  inline bool full() const { return sz == max_size; };
  void update_exact_match(const uint32_t p, const score_t d, const flags_t s) {
    const se_element cand(p, d, s);
    if (best.empty())
      best = cand; // cand has ambig flag set to false

    else if (cand != best)
      best.set_ambig();
  }

  void update_cand(const uint32_t p, const score_t d, const flags_t s) {
    if (full()) {
      pop_heap(begin(v), begin(v) + sz);
      v[sz - 1] = se_element(p, d, s);
    }
    else {
      v[sz++] = se_element(p, d, s);
    }
    push_heap(begin(v), begin(v) + sz);
  }

  void update(const uint32_t p, const score_t d, const flags_t s) {
    if (d == 0)
      update_exact_match(p, d, s);
    update_cand(p, d, s);
  }

  inline bool sure_ambig() const {
    return best.sure_ambig();
  }

  void reset(const uint32_t readlen)  {
    v.front().reset(readlen);
    sz = 1;
    best.reset(readlen);
    max_size = max_size_small;
  }

  // increases heap size to accommodate more candidates.
  // lower read lengths will likely require more candidates
  void expand(const uint32_t readlen) {
    max_size = max_size_large*100/readlen;
  }

  void prepare_for_alignments() {
    sort(begin(v), begin(v) + sz, // no sort_heap here as heapify used "diffs"
         [](const se_element &a, const se_element &b) {
           return (a.pos < b.pos) || (a.pos == b.pos && a.flags < b.flags);
         });
    sz = unique(begin(v), begin(v) + sz) - begin(v);
  }

  score_t get_cutoff() const { return v.front().diffs; }

  uint32_t max_size;
  uint32_t sz;
  se_element best;
  vector<se_element> v;

  static const uint32_t max_size_small = 10;
  static const uint32_t max_size_large = 100;
};

inline bool
chrom_and_posn(const ChromLookup &cl, const string &cig, const uint32_t p,
               uint32_t &r_p, uint32_t &r_e, uint32_t &r_chr) {
  const uint32_t ref_ops = cigar_rseq_ops(cig);
  if (!cl.get_chrom_idx_and_offset(p, ref_ops, r_chr, r_p)) return false;
  r_e = r_p + ref_ops;
  return true;
}

enum map_type { map_unmapped, map_unique, map_ambig };
static map_type
format_se(const bool allow_ambig, const se_element &res, const ChromLookup &cl,
          const string &read, const string &read_name, const string &cigar,
          ostringstream &out) {
  const bool ambig = res.ambig();
  const bool valid = !res.empty();
  if (!allow_ambig && ambig)
    return map_ambig;

  uint32_t ref_s = 0, ref_e = 0, chrom_idx = 0;
  if (!valid || !chrom_and_posn(cl, cigar, res.pos, ref_s, ref_e, chrom_idx))
    return map_unmapped;

  sam_rec sr(read_name, 0, cl.names[chrom_idx], ref_s + 1,
             255, cigar, "*", 0, 0, read, "*");
  if (res.rc())
    set_flag(sr, samflags::read_rc);

  if (allow_ambig && ambig)
    set_flag(sr, samflags::secondary_aln);

  sr.add_tag("NM:i:" + to_string(res.diffs));
  sr.add_tag(res.elem_is_a_rich() ? "CV:A:A" : "CV:A:T");

  out << sr.tostring() << "\n";
  return ambig ? map_ambig : map_unique;
}

struct pe_element {
  pe_element() : r1(se_element()), r2(se_element()) {}
  pe_element(const se_element s1, const se_element s2) : r1(s1), r2(s2) {}

  score_t diffs() const { return r1.diffs + r2.diffs; }
  void reset() {
    r1.reset();
    r2.reset();
  }
  inline void update(const se_element s1, const se_element s2) {
    r1 = s1;
    r2 = s2;
  }

  inline bool ambig() const { return r1.ambig(); }
  inline bool empty() const { return r1.empty(); }
  inline bool sure_ambig() const {
    return ambig() && r1.diffs == 0 && r2.diffs == 0;
  }
  inline void set_ambig() { r1.set_ambig(); }

  se_element r1;
  se_element r2;

  static uint32_t min_dist;
  static uint32_t max_dist;
};

uint32_t pe_element::min_dist = 32;
uint32_t pe_element::max_dist = 3000;

/* The results passed into format_pe should be on opposite strands
 * already, as those are the only valid pairings. They also should
 * have opposite "richness" for the same reason.
 *
 * On output, each read sequence is exactly as it appears in the input
 * FASTQ files. The strand is opposite for each end, and the richness
 * as well. Positions are incremented, since the SAM format is
 * 1-based. CIGAR strings are written just as they were constructed:
 * always starting with the first position on the reference,
 * regardless of the strand indicated among the flags.
 *
 * Among optional tags, we include "CV" as conversion, and it is
 * Alphanumeric with value 'A' or 'T' to show whether the C->T
 * conversion was used or the G->A (for PBAT or 2nd end of PE reads).
 */
static map_type
format_pe(const bool allow_ambig,
          const pe_element &p, const ChromLookup &cl,
          const string &read1, const string &read2,
          const string &name1, const string &name2,
          const string &cig1,  const string &cig2,
          ostringstream &out) {
  const bool ambig = p.ambig();
  const bool valid = !p.empty();
  if (!allow_ambig && ambig)
    return map_ambig;

  uint32_t r_s1 = 0, r_e1 = 0, chr1 = 0; // positions in chroms (0-based)
  uint32_t r_s2 = 0, r_e2 = 0, chr2 = 0;

  // PE chromosomes differ or couldn't be found, treat read as unmapped
  if (!valid || !chrom_and_posn(cl, cig1, p.r1.pos, r_s1, r_e1, chr1) ||
      !chrom_and_posn(cl, cig2, p.r2.pos, r_s2, r_e2, chr2) || chr1 != chr2)
    return map_unmapped;

  const bool rc = p.r1.rc();

  // ADS: will this always evaluate correctly with unsigned
  // intermediate vals?
  const int tlen = rc ?
    (static_cast<int>(r_s1) - static_cast<int>(r_e2)) :
    (static_cast<int>(r_e2) - static_cast<int>(r_s1));

  // ADS: +1 to POS & PNEXT; "=" for RNEXT; "*" for QUAL
  sam_rec sr1(name1, 0, cl.names[chr1], r_s1 + 1, 255,
              cig1, "=", r_s2 + 1, tlen, read1, "*");

  sr1.add_tag("NM:i:" + to_string(p.r1.diffs));
  sr1.add_tag(p.r1.elem_is_a_rich() ? "CV:A:A" : "CV:A:T");
  set_flag(sr1, samflags::read_paired);
  set_flag(sr1, samflags::read_pair_mapped);
  set_flag(sr1, samflags::template_first);

  sam_rec sr2(name2, 0, cl.names[chr2], r_s2 + 1, 255,
              cig2, "=", r_s1 + 1, -tlen, read2, "*");

  sr2.add_tag("NM:i:" + to_string(p.r2.diffs));
  sr2.add_tag(p.r2.elem_is_a_rich() ? "CV:A:A" : "CV:A:T");
  set_flag(sr2, samflags::read_paired);
  set_flag(sr2, samflags::read_pair_mapped);
  set_flag(sr2, samflags::template_last);

  // second mate is reverse strand and richness of 1st mate
  if (rc) {
    set_flag(sr1, samflags::read_rc);
    set_flag(sr2, samflags::mate_rc);
  }
  else {
    set_flag(sr1, samflags::mate_rc);
    set_flag(sr2, samflags::read_rc);
  }

  if (allow_ambig && ambig) {
    set_flag(sr1, samflags::secondary_aln);
    set_flag(sr2, samflags::secondary_aln);
  }

  out << sr1.tostring() << "\n" << sr2.tostring() << "\n";

  return ambig ? map_ambig : map_unique;
}

struct pe_candidates {
  pe_candidates(const uint32_t s, const uint32_t l) :
    max_size_small(s), max_size_large(l), max_size (s),
    v(vector<se_element>(max_size_large*100/ReadLoader::min_read_length)), sz(1) {}
  bool full() const { return sz == max_size; }


  void expand(const uint32_t readlen) {
    max_size = max_size_large*100/readlen;
  }
  inline void reset(const uint32_t readlen) {
    max_size = max_size_small;
    v.front().reset(readlen);
    sz = 1;
  }
  score_t get_cutoff() const { return v.front().diffs; }

  void update(const uint32_t p, const score_t d, const flags_t s) {
    if (full()) {
      pop_heap(begin(v), begin(v) + sz);
      v[sz - 1] = se_element(p, d, s);
    }
    else {
      v[sz++] = se_element(p, d, s);
    }
    push_heap(begin(v), begin(v) + sz);
  }
  inline bool sure_ambig() const {
    return full() && (v.front().diffs == 0);
  }

  void prepare_for_mating() {
    sort(begin(v), begin(v) + sz, // no sort_heap here as heapify used "diffs"
         [](const se_element &a, const se_element &b) {return a.pos < b.pos;});
    sz = unique(begin(v), begin(v) + sz) - begin(v);
  }

  const uint32_t max_size_small;
  const uint32_t max_size_large;
  uint32_t max_size;
  vector<se_element> v;
  uint32_t sz;
};

inline double pct(const double a, const double b) {return ((b == 0) ? 0.0 : 100.0*a/b);}

struct se_map_stats {
  se_map_stats() :
    tot_rds(0), uniq_rds(0), ambig_rds(0), unmapped_rds(0), skipped_rds(0),
    edit_distance(0), total_bases(0) {}
  uint32_t tot_rds;
  uint32_t uniq_rds;
  uint32_t ambig_rds;
  uint32_t unmapped_rds;
  uint32_t skipped_rds;

  size_t edit_distance;
  size_t total_bases;

  void update(const se_element &s, const bool skipped,
              const string &cigar) {
    ++tot_rds;
    const bool valid = !s.empty();
    const bool ambig = s.ambig();
    uniq_rds += (valid && !ambig);
    ambig_rds += (valid && ambig);
    unmapped_rds += !valid;
    skipped_rds += skipped;

    if (valid && !ambig)
      update_error_rate(s.diffs, cigar);
  }

  void update_error_rate(const score_t diffs, const string &cigar) {
    edit_distance += diffs;
    total_bases += cigar_qseq_ops(cigar);
  }

  string tostring(const size_t n_tabs = 0) const {
    static const string tab = "    ";
    string t;
    for (size_t i = 0; i < n_tabs; ++i) t += tab;
    ostringstream oss;

    oss << t     << "total_reads: " << tot_rds << endl
        << t     << "mapped: " << endl
        << t+tab << "num_mapped: " << uniq_rds+ambig_rds << endl
        << t+tab << "num_unique: " << uniq_rds << endl
        << t+tab << "num_ambiguous: " << ambig_rds << endl
        << t+tab << "percent_mapped: "
        << pct(uniq_rds+ambig_rds, tot_rds == 0 ? 1 : tot_rds) << endl
        << t+tab << "percent_unique: "
        << pct(uniq_rds, tot_rds == 0 ? 1 : tot_rds) << endl
        << t+tab << "percent_ambiguous: " << pct(ambig_rds, tot_rds) << endl
        << t+tab << "unique_error:" << endl
        << t+tab+tab << "edits: " << edit_distance << endl
        << t+tab+tab << "total_bases: " << total_bases << endl
        << t+tab+tab << "error_rate: " << pct(edit_distance, total_bases) << endl
        << t     << "num_unmapped: " << unmapped_rds << endl
        << t     << "num_skipped: " << skipped_rds << endl
        << t     << "percent_unmapped: " << pct(unmapped_rds, tot_rds) << endl
        << t     << "percent_skipped: " << pct(skipped_rds, tot_rds) << endl;
    return oss.str();
  }
};

struct pe_map_stats {
  pe_map_stats() :
    tot_pairs(0), uniq_pairs(0), ambig_pairs(0),
    unmapped_pairs(0), discordant(0), edit_distance(0), total_bases(0) {}
  uint32_t tot_pairs;
  uint32_t uniq_pairs;
  uint32_t ambig_pairs;
  uint32_t unmapped_pairs;
  uint32_t discordant;
  uint32_t min_dist;

  size_t edit_distance;
  size_t total_bases;
  se_map_stats end1_stats;
  se_map_stats end2_stats;

  void update(const bool allow_ambig, const pe_element &p,
              const se_element &s1, const bool skipped_se1, const string &cig1,
              const se_element &s2, const bool skipped_se2, const string &cig2) {
    const bool valid = !p.empty();
    const bool ambig = p.ambig();
    ++tot_pairs;
    ambig_pairs += (valid && ambig);
    uniq_pairs += (valid && !ambig);
    discordant += (!valid && !s1.empty() && !s2.empty());

    if (p.empty() || (!allow_ambig && p.ambig())) {
      unmapped_pairs += p.empty();
      end1_stats.update(s1, skipped_se1, cig1);
      end2_stats.update(s2, skipped_se2, cig2);
    }
    else
      update_error_rate(p.r1.diffs, p.r2.diffs, cig1, cig2);
  }

  void update_error_rate(const score_t d1, const score_t d2,
                         const string &cig1, const string &cig2) {
    edit_distance += d1 + d2;
    total_bases += cigar_qseq_ops(cig1) + cigar_qseq_ops(cig2);
  }

  string tostring() const {
    ostringstream oss;
    static const string t = "    ";
    oss << "pairs:" << endl
        << t   << "total_pairs: " << tot_pairs << endl
        << t   << "mapped:" << endl
        << t+t << "num_mapped: " << uniq_pairs + ambig_pairs << endl
        << t+t << "num_unique: " << uniq_pairs << endl
        << t+t << "num_ambiguous: " << ambig_pairs << endl
        << t+t << "percent_mapped: "
        << pct(uniq_pairs + ambig_pairs, tot_pairs) << endl
        << t+t << "percent_unique: " << pct(uniq_pairs, tot_pairs) << endl
        << t+t << "percent_ambiguous: " << pct(ambig_pairs, tot_pairs) << endl
        << t+t<< "unique_error:" << endl
        << t+t+t<< "edits: " << edit_distance << endl
        << t+t+t<< "total_bases: " << total_bases << endl
        << t+t+t<< "error_rate: " << pct(edit_distance, total_bases) << endl
        << t   << "num_unmapped: " << unmapped_pairs << endl
        << t   << "num_discordant: " << discordant << endl
        << t   << "percent_unmapped: " << pct(unmapped_pairs, tot_pairs) << endl
        << t   << "percent_discordant: " << pct(discordant, tot_pairs) << endl
        << "mate1:" << endl << end1_stats.tostring(1)
        << "mate2:" << endl << end2_stats.tostring(1);
    return oss.str();
  }
};

static void
select_output(const bool allow_ambig, const ChromLookup &cl,
              const string &read1, const string &name1,
              const string &read2, const string &name2,
              const string &cig1, const string &cig2,
              pe_element &best, se_element &se1, se_element &se2,
              ostringstream &out) {
  const map_type pe_map_type = format_pe(allow_ambig, best, cl,
                                         read1, read2, name1,
                                         name2, cig1, cig2, out);
  if (pe_map_type == map_unmapped ||
      (!allow_ambig && pe_map_type == map_ambig)) {
    // GS: do not report in mapstats a read that was not reported
    if (pe_map_type == map_unmapped)
      best.reset();

    if (format_se(allow_ambig, se1, cl, read1, name1, cig1, out) ==
        map_unmapped)
      se1.reset();

    if (format_se(allow_ambig, se2, cl, read2, name2, cig2, out) ==
        map_unmapped)
      se2.reset();
  }
}

inline bool
the_comp(const char a, const char b) {
  return (a & b) == 0;
}

inline score_t
popcount64(size_t x) {
  x = (x & 0x5555555555555555ULL) + ((x >> 1) & 0x5555555555555555ULL);
  x = (x & 0x3333333333333333ULL) + ((x >> 2) & 0x3333333333333333ULL);
  x = (x & 0x0F0F0F0F0F0F0F0FULL) + ((x >> 4) & 0x0F0F0F0F0F0F0F0FULL);
  return (x * 0x0101010101010101ULL) >> 56;
}

/* GS: this function counts mismatches between read and genome when
 * they are packed as 64-bit integers, with 16 characters per integer.
 * The number of ones in the AND operation is the number of matches,
 * and there are at most 16 matches since each genome base has only 1
 * out of 4 active bits. Subtracting 16 from the popcount gives the
 * number of mismatches for 16 read bases.
 * The variable "offset" is the remainder of the position modulo 16,
 * and is necessary to adjust the genome bases to align them with the
 * read. The reason why we pad with << (63 - offset) << 1 instead of
 * << 64 - offset is that, when offset = 0 (i.e., the read is aligned
 * with the genome), offsetting 64 positions leads to undefined
 * behavior in some hardware architectures, so the compiler ignores
 * the directive and the number remains unchanged. This is a
 * workaround and there is probably a better way to do it. */
score_t
full_compare(const score_t cutoff, const PackedRead::const_iterator read_end,
             const uint32_t offset, PackedRead::const_iterator read_itr,
             Genome::const_iterator genome_itr) {
  static const score_t max_matches = static_cast<score_t>(16);
  score_t d = 0;
  while (d < cutoff && read_itr != read_end) {
    d += max_matches - popcount64(
      (*read_itr) & /*16 bases from the read*/

      /*16 bases from the padded genome*/
      ((*genome_itr >> offset) | ((*++genome_itr << (63 - offset)) << 1))
    );
    ++read_itr;
  }
  return d;
}



template <const uint16_t strand_code, class result_type>
inline void
check_hits(const uint32_t offset,
           const PackedRead::const_iterator read_st,
           const PackedRead::const_iterator read_end,
           const Genome::const_iterator genome_st,
           const vector<uint32_t>::const_iterator end_idx,
           vector<uint32_t>::const_iterator start_idx,
           result_type &res) {
  for (; start_idx != end_idx && !res.sure_ambig(); ++start_idx) {
    // GS: adds the next candidate to cache while current is compared
    __builtin_prefetch(
      &(*(genome_st + ((*(start_idx + 10) - offset) >> 4)))
    );
    const uint32_t the_pos = *start_idx - offset;
    const score_t cutoff = res.get_cutoff();
    /* GS: the_pos & 15u tells if the position is a multiple of 16, in
     * which case it is aligned with the genome. Otherwise we need to
     * use the unaligned comparison function that offsets genome
     * position by the_pos (mod 16). Multiplied by 4 because each base
     * uses 4 bits */
    const score_t diffs = full_compare(
      cutoff, read_end, ((the_pos & 15u) << 2),
      read_st, genome_st + (the_pos >> 4)
    );
    if (diffs < cutoff)
      res.update(the_pos, diffs, strand_code);
  }
}

// ADS: probably should be a lambda function for brevity
struct compare_bases {
  compare_bases(const genome_iterator g_) : g(g_) {}
  bool operator()(const uint32_t mid, const uint32_t chr) const {
    return get_bit(*(g + mid)) < chr;
  }
  const genome_iterator g;
};

template<const uint32_t pos_start, const uint32_t pos_end>
static void
find_candidates(const Read::const_iterator read_start,
                const genome_iterator gi,
                const uint32_t read_lim,
                vector<uint32_t>::const_iterator &low,
                vector<uint32_t>::const_iterator &high) {
  uint32_t p = pos_start;
  auto prev_low = low;
  auto prev_high = high;
  for (uint32_t i = pos_start;
      i < pos_end && p != read_lim && low < high; ++p, ++i) {
    // keep last interval with >0 candidates
    prev_low = low;
    prev_high = high;

    // pointer to first 1 in the range
    const vector<uint32_t>::const_iterator first_1 =
      lower_bound(low, high, 1, compare_bases(gi + p));

    const bool the_bit = get_bit(*(read_start + p));
    high = ((the_bit) ? (high) : (first_1));
    low = ((the_bit) ? (first_1) : (low));
  }

  // some bit narrows it down to 0 candidates, roll back to when we
  // had some
  if (low == high) {
    low = prev_low;
    high = prev_high;
  }
}

template <const uint16_t strand_code, class result_type>
void
process_seeds(const uint32_t max_candidates,
              const vector<uint32_t>::const_iterator counter_st,
              const vector<uint32_t>::const_iterator index_st,
              const genome_iterator genome_st,
              const Read &read_seed,
              const PackedRead &packed_read,
              result_type &res) {
  const uint32_t readlen = read_seed.size();
  const PackedRead::const_iterator packed_read_start(begin(packed_read));
  const PackedRead::const_iterator packed_read_end(end(packed_read));
  const Read::const_iterator read_start(begin(read_seed));

  uint32_t k = 0u;
  get_1bit_hash(read_start, k);

  const uint32_t lim = readlen - seed::key_weight + 1;
  uint32_t read_lim = lim;
  for (uint32_t i = 0; i < read_lim; ++i) {
    vector<uint32_t>::const_iterator s_idx(index_st + *(counter_st + k));
    vector<uint32_t>::const_iterator e_idx(index_st + *(counter_st + k + 1));

    if (s_idx < e_idx) {
      find_candidates<seed::key_weight, seed::n_seed_positions>(
        read_start + i, genome_st, readlen - i, s_idx, e_idx
      );
      if (e_idx - s_idx <= max_candidates)
        check_hits<strand_code>(
          i, packed_read_start, packed_read_end,
          genome_st.itr, e_idx, s_idx, res
        );
    }

    if (i < seed::window_size) {
      find_candidates<seed::n_seed_positions, seed::n_sorting_positions>(
        read_start + i, genome_st, readlen - i, s_idx, e_idx
      );
      if (s_idx < e_idx) {
        // too many candidates using the whole read, need to store
        // more candidates
        if (e_idx - s_idx > max_candidates)
          res.expand(readlen);
        check_hits<strand_code>(
          i, packed_read_start, packed_read_end,
          genome_st.itr, e_idx, s_idx, res
        );
      }
    }

    if (res.sure_ambig()) return;
    shift_hash_key(*(read_start + seed::key_weight + i), k);
  }
}

template <const bool convert_a_to_g>
static void
prep_read(const string &r, Read &pread) {
  pread.resize(r.size());
  for (size_t i = 0; i != r.size(); ++i)
    pread[i] = (convert_a_to_g ?
                (encode_base_a_rich[static_cast<unsigned char>(r[i])]) :
                (encode_base_t_rich[static_cast<unsigned char>(r[i])]));
}

/* GS: this function simply converts the vector<uint8_t> pread
 * to a vector<uint64_t> by putting 16 bases in each element of
 * the packed read. If the read length does not divide 16, we add
 * 1111s to the remaining positions so it divides 16. The remaining
 * bases match all bases in the reference genome
 * */
static void
pack_read(const Read &pread, PackedRead &packed_pread) {
  static const size_t base_match_any = 0xFull;
  const size_t sz = pread.size();
  const size_t num_complete_pos = sz/16;

  // divide by 16 and add an extra position if remainder not 0
  packed_pread.resize((sz + 15)/16);
  PackedRead::iterator it(begin(packed_pread));

  // first add the complete positions (i.e. having all 16 bases)
  size_t pread_ind = 0;
  for (size_t i = 0; i < num_complete_pos; ++i) {
    *it = 0;
    for (size_t j = 0; j < 16; ++j)
      *it |= (static_cast<size_t>(pread[pread_ind++]) << (j << 2));
    ++it;
  }

  // do not fill the flanking position
  if (pread_ind == sz) return;

  // now put only the remaining bases in the last pos. The rest
  // should match any base in the reference
  *it = 0;
  size_t j = 0;
  while (pread_ind < sz)
    *it |= (static_cast<size_t>(pread[pread_ind++]) << ((j++) << 2));

  while (j < 16)
    *it |= base_match_any << ((j++) << 2);
}

using AbismalAlignSimple =
      AbismalAlign<simple_aln::mismatch_score, simple_aln::indel>;
//using AbismalAlignSimple = AbismalAlignKSW;

static score_t
align_read(const Read &pread, se_element &res,
         uint32_t &len, string &cigar, AbismalAlignSimple &aln) {
  const score_t readlen = static_cast<score_t>(pread.size());
  const score_t ans = ((res.diffs < simple_aln::min_diffs_to_align || res.diffs == readlen) ?
    aln.trim_ends(res.diffs, pread, res.pos, len, cigar) :
    aln.align(pread, res.pos, len, cigar));
  res.diffs = simple_aln::edit_distance(ans, len, cigar);
  return ans;
}

static void
align_se_candidates(const Read &pread_t, const Read &pread_t_rc,
                    const Read &pread_a, const Read &pread_a_rc,
                    se_candidates &res, se_element &best,
                    string &cigar,
                    AbismalAlignSimple &aln) {
  const score_t readlen = static_cast<score_t>(pread_t.size());
  score_t best_score = 0;
  uint32_t len = 0;
  uint32_t best_len = 0;
  se_element s;
  string cand_cigar;

  res.prepare_for_alignments();

  const vector<se_element>::const_iterator lim(begin(res.v) + res.sz);
  for (vector<se_element>::const_iterator it(begin(res.v)); it != lim; ++it) {
    s = *it;
    if (valid_hit(s, readlen)) {
      const score_t scr = align_read(
        s.rc() ? (s.elem_is_a_rich() ? pread_a_rc : pread_t_rc) :
                 (s.elem_is_a_rich() ? pread_a : pread_t)
        , s, len, cand_cigar, aln
      );
      if (scr > best_score) {
        best = s; // GS: ambig is unset on s
        best_len = len;
        best_score = scr;
        cigar = std::move(cand_cigar);
      }

      /* GS: need to check != here in case alignment caused the pos
       * to be the same, even if not excluded by unique(). This is
       * the case when there are indels, where the same position can
       * be one apart because of k-mers sampled before and after the
       * indel */
      else if (scr == best_score && s != best)
        best.set_ambig();
    }
  }
  if (!valid(best, best_len)) best.reset();
}

template <const  conversion_type conv>
inline void
map_single_ended(const bool VERBOSE, const bool allow_ambig,
                 const AbismalIndex &abismal_index, ReadLoader &rl,
                 se_map_stats &se_stats, ostream &out,
                 ProgressBar &progress) {
  const vector<uint32_t>::const_iterator counter_st(begin(abismal_index.counter));
  const vector<uint32_t>::const_iterator index_st(begin(abismal_index.index));
  const genome_iterator genome_st(begin(abismal_index.genome));
  const uint32_t max_candidates = abismal_index.max_candidates;

  // batch variables used in reporting the SAM entry
  vector<string> names;
  vector<string> reads;
  vector<string> cigar;
  vector<se_element> bests;

  names.reserve(ReadLoader::batch_size);
  reads.reserve(ReadLoader::batch_size);

  cigar.resize(ReadLoader::batch_size);
  bests.resize(ReadLoader::batch_size);

  // pre-allocated variabes used idependently in each read
  Read pread, pread_rc;
  PackedRead packed_pread;
  se_candidates res;

  size_t the_byte;

  string out_str;
  out_str.reserve(ReadLoader::batch_size*500);
  ostringstream out_stream(out_str);

  while (rl.good()) {
#pragma omp critical
    {
      rl.load_reads(names, reads);
      the_byte = rl.get_current_byte();
    }

    size_t max_batch_read_length = 0;
    update_max_read_length(max_batch_read_length, reads);

    AbismalAlignSimple aln(genome_st, max_batch_read_length);

    const size_t n_reads = reads.size();

    out_stream.clear();
    out_stream.str("");
    for (size_t i = 0; i < n_reads; ++i) {
      res.reset(reads[i].size());
      bests[i].reset();
      if (!reads[i].empty()) {
        prep_read<conv>(reads[i], pread);
        pack_read(pread, packed_pread);
        process_seeds<get_strand_code('+', conv)>(
          max_candidates, counter_st, index_st, genome_st, pread,
          packed_pread, res
        );

        const string read_rc(revcomp(reads[i]));
        prep_read<!conv>(read_rc, pread_rc);
        pack_read(pread_rc, packed_pread);
        process_seeds<get_strand_code('-', conv)>(
          max_candidates, counter_st, index_st, genome_st, pread_rc,
          packed_pread, res
        );
        align_se_candidates(
          pread, pread_rc, pread, pread_rc, res, bests[i], cigar[i], aln
        );
        if (format_se(allow_ambig, bests[i], abismal_index.cl, reads[i],
              names[i], cigar[i], out_stream) == map_unmapped)
          bests[i].reset();
      }
    }

#pragma omp critical
    {
      out.write(out_stream.str().c_str(), out_stream.str().size());
      for (size_t i = 0; i < n_reads; ++i)
        se_stats.update(bests[i], reads[i].length() == 0, cigar[i]);

      if (VERBOSE && progress.time_to_report(the_byte))
        progress.report(cerr, the_byte);
    }
  }
}

inline void
map_single_ended_rand(const bool VERBOSE, const bool allow_ambig,
                      const AbismalIndex &abismal_index, ReadLoader &rl,
                      se_map_stats &se_stats, ostream &out,
                      ProgressBar &progress) {
  const vector<uint32_t>::const_iterator counter_st(begin(abismal_index.counter));
  const vector<uint32_t>::const_iterator index_st(begin(abismal_index.index));
  const uint32_t max_candidates = abismal_index.max_candidates;

  const genome_iterator genome_st(begin(abismal_index.genome));

  vector<string> names;
  vector<string> reads;
  vector<string> cigar;
  vector<se_element> bests;

  names.reserve(ReadLoader::batch_size);
  reads.reserve(ReadLoader::batch_size);
  cigar.resize(ReadLoader::batch_size);
  bests.resize(ReadLoader::batch_size);

  // GS: pre-allocated variables used once per read
  // and not used for reporting
  Read pread_t, pread_t_rc, pread_a, pread_a_rc;
  PackedRead packed_pread;
  se_candidates res;

  size_t the_byte;
  string out_str;
  out_str.reserve(ReadLoader::batch_size*500);
  ostringstream out_stream(out_str);

  while (rl.good()) {
#pragma omp critical
    {
      rl.load_reads(names, reads);
      the_byte = rl.get_current_byte();
    }

    size_t max_batch_read_length = 0;
    update_max_read_length(max_batch_read_length, reads);

    AbismalAlignSimple aln(genome_st, max_batch_read_length);

    const size_t n_reads = reads.size();
    out_stream.clear();
    out_stream.str("");
    for (size_t i = 0; i < n_reads; ++i) {
      res.reset(reads[i].size());
      bests[i].reset();
      if (!reads[i].empty()) {
        prep_read<t_rich>(reads[i], pread_t);
        pack_read(pread_t, packed_pread);
        process_seeds<get_strand_code('+', t_rich)>(
          max_candidates, counter_st, index_st, genome_st, pread_t,
          packed_pread, res
        );

        prep_read<a_rich>(reads[i], pread_a);
        pack_read(pread_a, packed_pread);
        process_seeds<get_strand_code('+', a_rich)>(
          max_candidates, counter_st, index_st, genome_st, pread_a,
          packed_pread, res
        );

        const string read_rc(revcomp(reads[i]));
        prep_read<t_rich>(read_rc, pread_t_rc);
        pack_read(pread_t_rc, packed_pread);
        process_seeds<get_strand_code('-', a_rich)>(
          max_candidates, counter_st, index_st, genome_st, pread_t_rc,
          packed_pread, res
        );

        prep_read<a_rich>(read_rc, pread_a_rc);
        pack_read(pread_a_rc, packed_pread);
        process_seeds<get_strand_code('-', t_rich)>(
          max_candidates, counter_st, index_st, genome_st, pread_a_rc,
          packed_pread, res
        );

        align_se_candidates(
          pread_t, pread_t_rc, pread_a, pread_a_rc, res, bests[i], cigar[i], aln
        );
        if (format_se(allow_ambig, bests[i], abismal_index.cl, reads[i],
              names[i], cigar[i], out_stream) == map_unmapped)
          bests[i].reset(reads[i].size());
      }
    }
#pragma omp critical
    {
      out.write(out_stream.str().c_str(), out_stream.str().size());
      for (size_t i = 0; i < n_reads; ++i)
        se_stats.update(bests[i], reads[i].length() == 0, cigar[i]);
      if (VERBOSE && progress.time_to_report(the_byte))
        progress.report(cerr, the_byte);
    }
  }
}

template <const conversion_type conv, const bool random_pbat>
void
run_single_ended(const bool VERBOSE,
                 const bool allow_ambig,
                 const string &reads_file,
                 const AbismalIndex &abismal_index,
                 se_map_stats &se_stats,
                 ostream &out) {
  ReadLoader rl(reads_file);
  ProgressBar progress(get_filesize(reads_file), "mapping reads");

  if (VERBOSE)
    progress.report(cerr, 0);

  double start_time = omp_get_wtime();
  if (VERBOSE && progress.time_to_report(rl.get_current_byte()))
    progress.report(cerr, rl.get_current_byte());

#pragma omp parallel for
  for (int i = 0; i < omp_get_num_threads(); ++i) {
    if (random_pbat)
      map_single_ended_rand(VERBOSE, allow_ambig,
        abismal_index, rl, se_stats, out, progress);
    else
      map_single_ended<conv>(VERBOSE, allow_ambig,
          abismal_index, rl, se_stats, out, progress);
  }
  if (VERBOSE) {
    cerr << "\n";
    print_with_time("total mapping time: " + to_string(omp_get_wtime() - start_time) + "s");
  }
}
static void
best_single(const pe_candidates &pres, se_candidates &res) {
  const vector<se_element>::const_iterator lim(begin(pres.v) + pres.sz);
  for (vector<se_element>::const_iterator i(begin(pres.v)); i != lim && !res.sure_ambig(); ++i) {
    res.update(i->pos, i->diffs, i->flags);
  }
}

template <const bool swap_ends>
static void
best_pair(const pe_candidates &res1, const pe_candidates &res2,
          const Read &pread1, const Read &pread2,
          score_t &aln_score, string &cig1, string &cig2,
          AbismalAlignSimple &aln, pe_element &best) {
  vector<se_element>::const_iterator j1 = begin(res1.v);
  const vector<se_element>::const_iterator j1_end = j1 + res1.sz;
  const vector<se_element>::const_iterator j2_end = begin(res2.v) + res2.sz;
  const uint32_t readlen1 = pread1.size();
  const uint32_t readlen2 = pread1.size();

  uint32_t len1 = 0, len2 = 0;
  score_t scr, scr2;
  se_element s1, s2;
  string cand_cig1, cand_cig2;

  // GS: upper bound on cigar size
  cand_cig1.reserve(2*readlen1);
  cand_cig2.reserve(2*readlen2);

  for (vector<se_element>::const_iterator j2(begin(res2.v));
      j2 != j2_end && !best.sure_ambig(); ++j2) {
    s2 = *j2;
    if (valid_hit(s2, readlen2)) {
      uint32_t lim = s2.pos + pread2.size();
      for (j1 = begin(res1.v); j1 != j1_end &&
           j1->pos + pe_element::max_dist < lim; ++j1);

      scr2 = 0;
      while (j1 != j1_end && j1->pos + pe_element::min_dist <= lim
             && !best.sure_ambig() && (scr2 == 0 || valid(s2, readlen2))) {
        s1 = *j1;
        if (valid_hit(s1, readlen1)) {
          // GS: guarantees that j2 is aligned only once
          if (scr2 == 0) {
            scr2 = align_read(pread2, s2, len2, cand_cig2, aln);
            lim = s2.pos + cigar_rseq_ops(cand_cig2);
          }
          scr = scr2 + align_read(pread1, s1, len1, cand_cig1, aln);

          // GS: only accept if length post alignment is still within limits
          if (valid_pair(s1, s2, readlen1, readlen2) &&
              (s1.pos + pe_element::max_dist >= lim) &&
              (s1.pos + pe_element::min_dist <= lim)) {
            if (scr > aln_score) {
              aln_score = scr;
              cig1 = std::move(cand_cig1);
              if (!cand_cig2.empty())
                cig2 = std::move(cand_cig2);

              // GS: unsets ambig
              best.update(swap_ends ? s2 : s1, swap_ends ? s1 : s2);
            }
            else if ((scr == aln_score) &&
                     (((swap_ends ? s2 : s1) != best.r1) ||
                      ((swap_ends ? s1 : s2) != best.r2)))
              best.set_ambig();
          }
        }
        ++j1;
      }
    }
  }
}

template <const bool swap_ends>
void
select_maps(Read &pread1, Read &pread2,
            score_t &aln_score, string &cig1, string &cig2,
            pe_candidates &res1, pe_candidates &res2,
            se_candidates &res_se1, se_candidates &res_se2,
            AbismalAlignSimple &aln,  pe_element &best) {
  res1.prepare_for_mating();
  res2.prepare_for_mating();

  best_pair<swap_ends>(
    res1, res2, pread1, pread2, aln_score, cig1, cig2, aln, best
  );

  best_single(res1, res_se1);
  best_single(res2, res_se2);
}

template <const bool cmp, const bool swap_ends,
          const uint16_t strand_code1, const uint16_t strand_code2>
void
map_fragments(const uint32_t max_candidates,
              const string &read1, const string &read2,
              const vector<uint32_t>::const_iterator counter_st,
              const vector<uint32_t>::const_iterator index_st,
              const genome_iterator genome_st,
              Read &pread1, Read &pread2, PackedRead &packed_pread,
              score_t &aln_score, string &cigar1, string &cigar2,
              AbismalAlignSimple &aln,
              pe_candidates &res1, pe_candidates &res2,
              se_candidates &res_se1, se_candidates &res_se2,
              pe_element &best) {
  res1.reset(read1.size());
  res2.reset(read2.size());

  if (!read1.empty()) {
    prep_read<cmp>(read1, pread1);
    pack_read(pread1, packed_pread);
    process_seeds<strand_code1>(max_candidates, counter_st,
      index_st, genome_st, pread1, packed_pread, res1
    );
  }

  if (!read2.empty()) {
    const string read_rc(revcomp(read2));
    prep_read<cmp>(read_rc, pread2);
    pack_read(pread2, packed_pread);
    process_seeds<strand_code2>(max_candidates, counter_st,
      index_st, genome_st, pread2, packed_pread, res2
    );
  }

  if (!read1.empty() && !read2.empty())
    select_maps<swap_ends>(pread1, pread2, aln_score, cigar1, cigar2,
                           res1, res2, res_se1, res_se2, aln, best);
}

template <const conversion_type conv>
inline void
map_paired_ended(const bool VERBOSE,
                 const bool allow_ambig,
                 const AbismalIndex &abismal_index,
                 ReadLoader &rl1, ReadLoader &rl2,
                 pe_map_stats &pe_stats, ostream &out,
                 ProgressBar &progress) {
  const vector<uint32_t>::const_iterator counter_st(begin(abismal_index.counter));
  const vector<uint32_t>::const_iterator index_st(begin(abismal_index.index));
  const uint32_t max_candidates = abismal_index.max_candidates;

  const genome_iterator genome_st(begin(abismal_index.genome));

  vector<string> names1, reads1, cigar1;
  vector<string> names2, reads2, cigar2;

  vector<pe_element> bests;
  vector<se_element> bests_se1;
  vector<se_element> bests_se2;

  names1.reserve(ReadLoader::batch_size);
  reads1.reserve(ReadLoader::batch_size);
  cigar1.resize(ReadLoader::batch_size);

  names2.reserve(ReadLoader::batch_size);
  reads2.reserve(ReadLoader::batch_size);
  cigar2.resize(ReadLoader::batch_size);

  bests.resize(ReadLoader::batch_size);
  bests_se1.resize(ReadLoader::batch_size);
  bests_se2.resize(ReadLoader::batch_size);

  // GS: pre-allocated variables used once per read
  // and not used for reporting
  score_t aln_score;
  Read pread1, pread1_rc, pread2, pread2_rc;
  PackedRead packed_pread;
  pe_candidates res1(abismal_index.pe_max_candidates_small,
                     abismal_index.pe_max_candidates_large);
  pe_candidates res2(abismal_index.pe_max_candidates_small,
                     abismal_index.pe_max_candidates_large);
  se_candidates res_se1;
  se_candidates res_se2;

  size_t the_byte;
  string out_str;
  out_str.reserve(ReadLoader::batch_size*500);
  ostringstream out_stream(out_str);
  while (rl1.good() && rl2.good()) {
#pragma omp critical
    {
      rl1.load_reads(names1, reads1);
      rl2.load_reads(names2, reads2);
      the_byte = rl1.get_current_byte();
    }

    size_t max_batch_read_length = 0;
    update_max_read_length(max_batch_read_length, reads1);
    update_max_read_length(max_batch_read_length, reads2);

    AbismalAlignSimple aln(genome_st, max_batch_read_length);

    const size_t n_reads = reads1.size();
    out_stream.clear();
    out_stream.str("");
    for (size_t i = 0 ; i < n_reads; ++i) {
      res1.reset(reads1[i].size());
      res2.reset(reads2[i].size());
      res_se1.reset(reads1[i].size());
      res_se2.reset(reads2[i].size());

      bests[i].reset();
      bests_se1[i].reset();
      bests_se2[i].reset();
      aln_score = 0;

      map_fragments<conv, false,
                   get_strand_code('+',conv),
                   get_strand_code('-', flip_conv(conv))>(
        max_candidates, reads1[i], reads2[i], counter_st,
        index_st, genome_st, pread1, pread2_rc, packed_pread, aln_score,
        cigar1[i], cigar2[i], aln, res1, res2,
        res_se1, res_se2, bests[i]
      );

      map_fragments<!conv, true,
                   get_strand_code('+', flip_conv(conv)),
                   get_strand_code('-', conv)>(
        max_candidates, reads2[i], reads1[i], counter_st,
        index_st, genome_st, pread2, pread1_rc, packed_pread, aln_score,
        cigar2[i], cigar1[i], aln, res2, res1,
        res_se2, res_se1, bests[i]
      );

      if (bests[i].empty() || (!allow_ambig && bests[i].ambig())) {
        align_se_candidates(
          pread1, pread1_rc, pread1, pread1_rc,
          res_se1, bests_se1[i], cigar1[i], aln
        );
        align_se_candidates(
          pread2, pread2_rc, pread2, pread2_rc,
          res_se2, bests_se2[i], cigar2[i], aln
        );
      }
      select_output(
        allow_ambig, abismal_index.cl, reads1[i], names1[i],
        reads2[i], names2[i], cigar1[i], cigar2[i],
        bests[i], bests_se1[i], bests_se2[i], out_stream
      );
    }

#pragma omp critical
    {
      out.write(out_stream.str().c_str(), out_stream.str().size());
      for (size_t i = 0; i < n_reads; ++i) {
        pe_stats.update(
          allow_ambig, bests[i],
          bests_se1[i], reads1[i].length() == 0, cigar1[i],
          bests_se2[i], reads2[i].length() == 0, cigar2[i]
        );
      }
      if (VERBOSE && progress.time_to_report(the_byte))
        progress.report(cerr, the_byte);
    }
  }
}

inline void
map_paired_ended_rand(const bool VERBOSE, const bool allow_ambig,
                      const AbismalIndex &abismal_index,
                      ReadLoader &rl1, ReadLoader &rl2,
                      pe_map_stats &pe_stats, ostream &out,
                      ProgressBar &progress) {
  const vector<uint32_t>::const_iterator counter_st(begin(abismal_index.counter));
  const vector<uint32_t>::const_iterator index_st(begin(abismal_index.index));
  const uint32_t max_candidates = abismal_index.max_candidates;

  const genome_iterator genome_st(begin(abismal_index.genome));

  vector<string> names1, reads1, cigar1;
  vector<string> names2, reads2, cigar2;

  vector<pe_element> bests;
  vector<se_element> bests_se1;
  vector<se_element> bests_se2;

  names1.reserve(ReadLoader::batch_size);
  reads1.reserve(ReadLoader::batch_size);
  cigar1.resize(ReadLoader::batch_size);

  names2.reserve(ReadLoader::batch_size);
  reads2.reserve(ReadLoader::batch_size);
  cigar2.resize(ReadLoader::batch_size);

  bests.resize(ReadLoader::batch_size);
  bests_se1.resize(ReadLoader::batch_size);
  bests_se2.resize(ReadLoader::batch_size);

  score_t aln_score;
  Read pread1_t, pread1_t_rc, pread2_t, pread2_t_rc;
  Read pread1_a, pread1_a_rc, pread2_a, pread2_a_rc;
  PackedRead packed_pread;
  pe_candidates res1(abismal_index.pe_max_candidates_small,
                     abismal_index.pe_max_candidates_large);
  pe_candidates res2(abismal_index.pe_max_candidates_small,
                     abismal_index.pe_max_candidates_large);
  se_candidates res_se1;
  se_candidates res_se2;


  size_t the_byte;
  string out_str;
  out_str.reserve(ReadLoader::batch_size*500);
  ostringstream out_stream(out_str);

  while (rl1.good() && rl2.good()) {
#pragma omp critical
    {
      rl1.load_reads(names1, reads1);
      rl2.load_reads(names2, reads2);
      the_byte = rl1.get_current_byte();
    }

    size_t max_batch_read_length = 0;
    update_max_read_length(max_batch_read_length, reads1);
    update_max_read_length(max_batch_read_length, reads2);

    AbismalAlignSimple aln(genome_st, max_batch_read_length);

    const size_t n_reads = reads1.size();
    out_stream.clear();
    out_stream.str("");
    for (size_t i = 0 ; i < n_reads; ++i) {
      res1.reset(reads1[i].size());
      res2.reset(reads2[i].size());
      res_se1.reset(reads1[i].size());
      res_se2.reset(reads2[i].size());

      bests[i].reset();
      bests_se1[i].reset();
      bests_se2[i].reset();
      aln_score = 0;

      // GS: (1) T/A-rich +/- strand
      map_fragments<t_rich, false,
                   get_strand_code('+', t_rich),
                   get_strand_code('-', a_rich)>(
        max_candidates, reads1[i], reads2[i], counter_st,
        index_st, genome_st, pread1_t, pread2_a_rc, packed_pread, aln_score,
        cigar1[i], cigar2[i], aln, res1, res2,
        res_se1, res_se2, bests[i]
      );

      // GS: (2) T/A-rich, -/+ strand
      map_fragments<a_rich, true,
                   get_strand_code('+', a_rich),
                   get_strand_code('-', t_rich)>(
        max_candidates, reads2[i], reads1[i], counter_st,
        index_st, genome_st, pread2_a, pread1_t_rc, packed_pread, aln_score,
        cigar2[i], cigar1[i], aln, res2, res1,
        res_se2, res_se1, bests[i]
      );

      // GS: (3) A/T-rich +/- strand
      map_fragments<a_rich, false,
                   get_strand_code('+', a_rich),
                   get_strand_code('-', t_rich)>(
        max_candidates, reads1[i], reads2[i], counter_st,
        index_st, genome_st, pread1_a, pread2_t_rc, packed_pread, aln_score,
        cigar1[i], cigar2[i], aln, res1, res2,
        res_se1, res_se2, bests[i]
      );

      // GS: (4) A/T-rich, -/+ strand
      map_fragments<t_rich, true,
                   get_strand_code('+', t_rich),
                   get_strand_code('-', a_rich)>(
        max_candidates, reads2[i], reads1[i], counter_st,
        index_st, genome_st, pread2_t, pread1_a_rc, packed_pread, aln_score,
        cigar2[i], cigar1[i], aln, res2, res1,
        res_se2, res_se1, bests[i]
      );

      // GS: align best SE candidates if no concordant pairs found
      if (bests[i].empty() || (!allow_ambig && bests[i].ambig())) {
        align_se_candidates(
          pread1_t, pread1_t_rc, pread1_a, pread1_a_rc,
          res_se1, bests_se1[i], cigar1[i], aln
        );
        align_se_candidates(
          pread2_t, pread2_t_rc, pread2_a, pread2_a_rc,
          res_se2, bests_se2[i], cigar2[i], aln
        );
      }
      select_output(allow_ambig, abismal_index.cl,
        reads1[i], names1[i], reads2[i], names2[i], cigar1[i], cigar2[i],
        bests[i], bests_se1[i], bests_se2[i], out_stream
      );
    }

#pragma omp critical
    {
      out.write(out_stream.str().c_str(), out_stream.str().size());
      for (size_t i = 0; i < n_reads; ++i) {
        pe_stats.update(
          allow_ambig, bests[i],
          bests_se1[i], reads1[i].length() == 0, cigar1[i],
          bests_se2[i], reads2[i].length() == 0, cigar2[i]
        );
      }
      if (VERBOSE && progress.time_to_report(the_byte))
        progress.report(cerr, the_byte);
    }
  }
}

template <const conversion_type conv, const bool random_pbat>
void
run_paired_ended(const bool VERBOSE,
                 const bool allow_ambig,
                 const string &reads_file1,
                 const string &reads_file2,
                 const AbismalIndex &abismal_index,
                 pe_map_stats &pe_stats,
                 ostream &out) {
  ReadLoader rl1(reads_file1);
  ReadLoader rl2(reads_file2);
  ProgressBar progress(get_filesize(reads_file1), "mapping reads");

  if (VERBOSE)
    progress.report(cerr, 0);

  double start_time = omp_get_wtime();

#pragma omp parallel for
  for (int i = 0; i < omp_get_num_threads(); ++i) {
    if (random_pbat)
      map_paired_ended_rand(VERBOSE, allow_ambig,
          abismal_index, rl1, rl2, pe_stats, out, progress);

    else
      map_paired_ended<conv>(VERBOSE, allow_ambig,
          abismal_index, rl1, rl2, pe_stats, out, progress);
  }

  if (VERBOSE) {
    cerr << "\n";
    print_with_time("total mapping time: " + to_string(omp_get_wtime() - start_time) + "s");
  }
}

int main(int argc, const char **argv) {

  try {
    static const string ABISMAL_VERSION = "1.0.0";
    bool VERBOSE = false;
    bool GA_conversion = false;
    bool allow_ambig = false;
    bool pbat_mode = false;
    bool random_pbat = false;
    bool sensitive = false;
    int n_threads = 1;
    string index_file = "";
    string genome_file = "";
    string outfile = "";
    string stats_outfile = "";

    /****************** COMMAND LINE OPTIONS ********************/
    OptionParser opt_parse(strip_path(argv[0]),
                           "map bisulfite converted reads",
                           "<reads-fq1> [<reads-fq2>]");
    opt_parse.set_show_defaults();
    opt_parse.add_opt("index", 'i', "index file", false, index_file);
    opt_parse.add_opt("genome", 'g', "genome file (FASTA)", false, genome_file);
    opt_parse.add_opt("outfile", 'o', "output file (SAM) [stdout]", false, outfile);
    opt_parse.add_opt("stats", 's', "map statistics file (YAML)",
                      false, stats_outfile);
    opt_parse.add_opt("sensitive", 'x', "run abismal in sensitive mode", false, sensitive);
    opt_parse.add_opt("threads", 't', "number of threads", false, n_threads);
    opt_parse.add_opt("min-frag", 'l', "min fragment size (pe mode)",
                      false, pe_element::min_dist);
    opt_parse.add_opt("max-frag", 'L', "max fragment size (pe mode)",
                      false, pe_element::max_dist);
    opt_parse.add_opt("max-distance", 'm',
                      "max fractional edit distance",
                      false, se_element::valid_frac);
    opt_parse.add_opt("ambig", 'a', "report a posn for ambiguous mappers",
                      false, allow_ambig);
    opt_parse.add_opt("pbat", 'P', "input follows the PBAT protocol",
                      false, pbat_mode);
    opt_parse.add_opt("random-pbat", 'R', "input follows random PBAT protocol",
                      false, random_pbat);
    opt_parse.add_opt("a-rich", 'A', "indicates reads are a-rich (se mode)",
                      false, GA_conversion);
    opt_parse.add_opt("verbose", 'v', "print more run info", false, VERBOSE);
    vector<string> leftover_args;
    opt_parse.parse(argc, argv, leftover_args);
    if (argc == 1 || opt_parse.help_requested()) {
      cerr << "help requested" << endl;
      cerr << opt_parse.help_message() << endl;
      return EXIT_SUCCESS;
    }
    if (opt_parse.about_requested()) {
      cerr << "about requested" << endl;
      cerr << opt_parse.about_message() << endl;
      return EXIT_SUCCESS;
    }
    if (opt_parse.option_missing()) {
      cerr << "missing required option" << endl;
      cerr << opt_parse.option_missing_message() << endl;
      return EXIT_SUCCESS;
    }
    if (leftover_args.size() != 1 && leftover_args.size() != 2) {
      cerr << "leftover size = " << leftover_args.size() << endl;
      cerr << opt_parse.help_message() << endl;
      return EXIT_SUCCESS;
    }
    if (n_threads <= 0) {
      cerr << "please choose a positive number of threads" << endl;
      return EXIT_SUCCESS;
    }
    if (index_file.empty() == genome_file.empty()) {
      cerr << "please select either an index file (-i) or a genome file (-g)"
           << endl;
      return EXIT_SUCCESS;
    }

    const string reads_file = leftover_args.front();
    string reads_file2;
    bool paired_end = false;
    if (leftover_args.size() == 2) {
      paired_end = true;
      reads_file2 = leftover_args.back();
    }
    /****************** END COMMAND LINE OPTIONS *****************/

    omp_set_num_threads(n_threads);
    AbismalIndex::VERBOSE = VERBOSE;

    if (VERBOSE) {
      if (paired_end)
        print_with_time("input (PE): " + reads_file + ", " + reads_file2);
      else
        print_with_time("input (SE): " + reads_file);

      print_with_time("output (SAM): " + (outfile.empty() ? "[stdout]" : outfile));

      if (!stats_outfile.empty())
        print_with_time("map statistics (YAML): " + stats_outfile);
    }

    AbismalIndex abismal_index;

    const double start_time = omp_get_wtime();
    if (!index_file.empty()) {
      if (VERBOSE)
        print_with_time("loading index " + index_file);
      abismal_index.read(index_file);

      if (VERBOSE)
        print_with_time("loading time: " + to_string(omp_get_wtime() - start_time) + "s");
    }
    else {
      if (VERBOSE)
        print_with_time("indexing genome " + genome_file);
      abismal_index.create_index(genome_file);
      if (VERBOSE)
        print_with_time("indexing time: " + to_string(omp_get_wtime() - start_time) + "s");
    }

    abismal_index.calc_mapping_parameters(sensitive);
    cerr << "pe size small: " << abismal_index.pe_max_candidates_small << "\n";
    cerr << "pe size large: " << abismal_index.pe_max_candidates_large << "\n";
    cerr << "max candidates: " << abismal_index.max_candidates << "\n";

    // avoiding opening the stats output file until mapping is done
    se_map_stats se_stats;
    pe_map_stats pe_stats;

    std::ofstream of;
    if (!outfile.empty()) of.open(outfile.c_str(), std::ios::binary);
    std::ostream out(outfile.empty() ? std::cout.rdbuf() : of.rdbuf());

    if (!out)
      throw runtime_error("failed to open output file: " + outfile);

    write_sam_header(abismal_index.cl.names, abismal_index.cl.starts,
                     "ABISMAL", ABISMAL_VERSION, argc, argv, out);

    if (reads_file2.empty()) {
      if (GA_conversion || pbat_mode)
        run_single_ended<a_rich, false>(
          VERBOSE, allow_ambig, reads_file, abismal_index, se_stats, out
        );
      else if (random_pbat)
        run_single_ended<t_rich, true>(
          VERBOSE, allow_ambig, reads_file, abismal_index, se_stats, out
        );
      else
        run_single_ended<t_rich, false>(
          VERBOSE, allow_ambig, reads_file, abismal_index, se_stats, out
        );
    }
    else {
      if (pbat_mode)
        run_paired_ended<a_rich, false>(VERBOSE, allow_ambig, reads_file,
            reads_file2, abismal_index, pe_stats,
            out);
      else if (random_pbat)
        run_paired_ended<t_rich, true>(VERBOSE,  allow_ambig, reads_file,
            reads_file2, abismal_index, pe_stats,
            out);
      else
        run_paired_ended<t_rich, false>(VERBOSE, allow_ambig, reads_file,
            reads_file2, abismal_index, pe_stats,
            out);
    }

    if (!stats_outfile.empty()) {
      std::ofstream stats_of(stats_outfile.c_str(), std::ios::binary);
      stats_of << (reads_file2.empty() ?
                    se_stats.tostring() : pe_stats.tostring());
    }
  }
  catch (const runtime_error &e) {
    cerr << e.what() << endl;
    return EXIT_FAILURE;
  }
  catch (std::bad_alloc &ba) {
    cerr << "ERROR: could not allocate memory" << endl;
    return EXIT_FAILURE;
  }
  return EXIT_SUCCESS;
}<|MERGE_RESOLUTION|>--- conflicted
+++ resolved
@@ -113,21 +113,12 @@
         names.push_back(line.substr(1, line.find_first_of(" \t") - 1));
       }
       else if (line_count % 4 == 1) {
-<<<<<<< HEAD
-        // read too long, may pass end of the genome
-        if (line.size() >= seed::padding_size)
-          throw runtime_error("read too long. Size = " +
-              to_string(line.size()) + ". Max read size accepted by abismal = "
-              + to_string(seed::padding_size));
-
-=======
         // read too long, may pass the end of the genome
         if (line.size() >= seed::padding_size) {
           throw runtime_error("found a read of size " + to_string(line.size()) +
               ", which is too long. Maximum allowed read size = " +
               to_string(seed::padding_size));
         }
->>>>>>> 9c93354f
         if (count_if(begin(line), end(line),
                      [](const char c) {return c != 'N';}) < min_read_length)
           line.clear();
